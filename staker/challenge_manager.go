--- conflicted
+++ resolved
@@ -71,16 +71,10 @@
 	maxBatchesRead uint64
 	wasmModuleRoot common.Hash
 
-<<<<<<< HEAD
+	// these fields are empty until working on execution challenge
 	initialMachineMessageCount arbutil.MessageIndex
-
-	// nil until working on execution challenge
-=======
-	// these fields are empty until working on execution challenge
-	initialMachineBlockNr     int64
->>>>>>> a9124f3b
-	executionChallengeBackend *ExecutionChallengeBackend
-	machineFinalStepCount     uint64
+	executionChallengeBackend  *ExecutionChallengeBackend
+	machineFinalStepCount      uint64
 }
 
 // NewChallengeManager constructs a new challenge manager.
@@ -92,13 +86,7 @@
 	fromAddr common.Address,
 	challengeManagerAddr common.Address,
 	challengeIndex uint64,
-<<<<<<< HEAD
-	validator *StatelessBlockValidator,
-=======
-	l2blockChain *core.BlockChain,
-	inboxTracker InboxTrackerInterface,
 	val *StatelessBlockValidator,
->>>>>>> a9124f3b
 	startL1Block uint64,
 	confirmationBlocks int64,
 ) (*ChallengeManager, error) {
@@ -137,15 +125,9 @@
 
 	backend, err := NewBlockChallengeBackend(
 		parsedLog,
-<<<<<<< HEAD
-		validator.streamer,
-		validator.inboxTracker,
-=======
 		challengeInfo.MaxInboxMessages,
-		l2blockChain,
-		inboxTracker,
-		genesisBlockNum,
->>>>>>> a9124f3b
+		val.streamer,
+		val.inboxTracker,
 	)
 	if err != nil {
 		return nil, fmt.Errorf("error creating block challenge backend for challenge %v: %w", challengeIndex, err)
@@ -446,15 +428,10 @@
 	if err != nil {
 		return fmt.Errorf("error parsing ExecutionChallengeBegun event of challenge %v: %w", m.challengeIndex, err)
 	}
-<<<<<<< HEAD
-	count, tooFar := m.blockChallengeBackend.GetMessageCountAtStep(ev.BlockSteps.Uint64())
-	return m.createExecutionBackend(ctx, count, tooFar)
-=======
 	if !ev.BlockSteps.IsUint64() {
 		return fmt.Errorf("ExecutionChallengeBegun event has non-uint64 blockSteps of %v", ev.BlockSteps)
 	}
 	return m.createExecutionBackend(ctx, ev.BlockSteps.Uint64())
->>>>>>> a9124f3b
 }
 
 func (m *ChallengeManager) IssueOneStepProof(
@@ -480,16 +457,9 @@
 	)
 }
 
-<<<<<<< HEAD
-// count is for the initial machine, which also means it's the position of the message that's digested in the challenge
-func (m *ChallengeManager) createExecutionBackend(ctx context.Context, initialCount arbutil.MessageIndex, tooFar bool) error {
+func (m *ChallengeManager) createExecutionBackend(ctx context.Context, step uint64) error {
+	initialCount := m.blockChallengeBackend.GetMessageCountAtStep(step)
 	if m.initialMachineMessageCount == initialCount && m.executionChallengeBackend != nil {
-=======
-func (m *ChallengeManager) createExecutionBackend(ctx context.Context, step uint64) error {
-	blockNum := m.blockChallengeBackend.GetBlockNrAtStep(step)
-	// Get the next message and block header, and record the full block creation
-	if m.initialMachineBlockNr == blockNum && m.executionChallengeBackend != nil {
->>>>>>> a9124f3b
 		return nil
 	}
 	m.executionChallengeBackend = nil
@@ -525,20 +495,16 @@
 		return fmt.Errorf("error getting execution challenge final state: %w", err)
 	}
 	if expectedStatus != computedStatus {
-		return fmt.Errorf("after block %v expected status %v but got %v", blockNum, expectedStatus, computedStatus)
+		return fmt.Errorf("after msg %v expected status %v but got %v", initialCount, expectedStatus, computedStatus)
 	}
 	if computedStatus == StatusFinished {
 		if computedState != expectedState {
-			return fmt.Errorf("after block %v expected global state %v but got %v", blockNum, expectedState, computedState)
+			return fmt.Errorf("after msg %v expected global state %v but got %v", initialCount, expectedState, computedState)
 		}
 	}
 	m.executionChallengeBackend = backend
-<<<<<<< HEAD
+	m.machineFinalStepCount = machineStepCount
 	m.initialMachineMessageCount = initialCount
-=======
-	m.machineFinalStepCount = machineStepCount
-	m.initialMachineBlockNr = blockNum
->>>>>>> a9124f3b
 	return nil
 }
 
@@ -589,38 +555,12 @@
 			nextMovePos,
 		)
 	}
-<<<<<<< HEAD
-	initialCount, tooFar := m.blockChallengeBackend.GetMessageCountAtStep(uint64(nextMovePos))
-	expectedState, expectedStatus, err := m.blockChallengeBackend.GetInfoAtStep(uint64(nextMovePos + 1))
-	if err != nil {
-		return nil, fmt.Errorf("error getting info from block challenge backend: %w", err)
-	}
-	err = m.createExecutionBackend(ctx, initialCount, tooFar)
+	err = m.createExecutionBackend(ctx, uint64(nextMovePos))
 	if err != nil {
 		return nil, fmt.Errorf("error creating execution backend: %w", err)
 	}
-	stepCount, computedState, computedStatus, err := m.executionChallengeBackend.GetFinalState(ctx)
-	if err != nil {
-		return nil, fmt.Errorf("error getting execution challenge final state: %w", err)
-	}
-	if expectedStatus != computedStatus {
-		return nil, fmt.Errorf("after msg %d expected status %v but got %v", initialCount, expectedStatus, computedStatus)
-	}
-	if computedStatus == StatusFinished {
-		if computedState != expectedState {
-			return nil, fmt.Errorf("after msg %d expected global state %v but got %v", initialCount, expectedState, computedState)
-		}
-	}
-	log.Info("issuing one step proof", "challenge", m.challengeIndex, "stepCount", stepCount, "initial count", initialCount)
-=======
-	err = m.createExecutionBackend(ctx, uint64(nextMovePos))
-	if err != nil {
-		return nil, fmt.Errorf("error creating execution backend: %w", err)
-	}
 	machineStepCount := m.machineFinalStepCount
-	blockNum := m.initialMachineBlockNr
-	log.Info("issuing one step proof", "challenge", m.challengeIndex, "machineStepCount", machineStepCount, "blockNum", blockNum)
->>>>>>> a9124f3b
+	log.Info("issuing one step proof", "challenge", m.challengeIndex, "machineStepCount", machineStepCount, "initial count", m.initialMachineMessageCount)
 	return m.blockChallengeBackend.IssueExecChallenge(
 		m.challengeCore,
 		state,
