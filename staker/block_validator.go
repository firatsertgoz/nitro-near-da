--- conflicted
+++ resolved
@@ -15,11 +15,7 @@
 	flag "github.com/spf13/pflag"
 
 	"github.com/ethereum/go-ethereum/common"
-<<<<<<< HEAD
-=======
-	"github.com/ethereum/go-ethereum/core/types"
 	"github.com/ethereum/go-ethereum/ethdb"
->>>>>>> 36a6beaa
 	"github.com/ethereum/go-ethereum/log"
 	"github.com/ethereum/go-ethereum/metrics"
 	"github.com/ethereum/go-ethereum/rlp"
@@ -263,8 +259,8 @@
 }
 
 // called from NewBlockValidator, doesn't need to catch locks
-func (v *BlockValidator) ReadLastValidatedInfo() (*GlobalStateValidatedInfo, error) {
-	exists, err := v.db.Has(lastGlobalStateValidatedInfoKey)
+func ReadLastValidatedInfo(db ethdb.Database) (*GlobalStateValidatedInfo, error) {
+	exists, err := db.Has(lastGlobalStateValidatedInfoKey)
 	if err != nil {
 		return nil, err
 	}
@@ -272,7 +268,7 @@
 	if !exists {
 		return nil, nil
 	}
-	gsBytes, err := v.db.Get(lastGlobalStateValidatedInfoKey)
+	gsBytes, err := db.Get(lastGlobalStateValidatedInfoKey)
 	if err != nil {
 		return nil, err
 	}
@@ -283,42 +279,11 @@
 	return &validated, nil
 }
 
-<<<<<<< HEAD
+func (v *BlockValidator) ReadLastValidatedInfo() (*GlobalStateValidatedInfo, error) {
+	return ReadLastValidatedInfo(v.db)
+}
+
 var ErrGlobalStateNotInChain = errors.New("globalstate not in chain")
-=======
-func ReadLastValidatedFromDb(db ethdb.Database) (*LastBlockValidatedDbInfo, error) {
-	exists, err := db.Has(lastBlockValidatedInfoKey)
-	if err != nil {
-		return nil, err
-	}
-	if !exists {
-		return nil, nil
-	}
-
-	infoBytes, err := db.Get(lastBlockValidatedInfoKey)
-	if err != nil {
-		return nil, err
-	}
-
-	var info LastBlockValidatedDbInfo
-	err = rlp.DecodeBytes(infoBytes, &info)
-	if err != nil {
-		return nil, err
-	}
-	return &info, nil
-}
-
-// only called by NewBlockValidator
-func (v *BlockValidator) readLastBlockValidatedDbInfo(reorgingToBlock *types.Block) error {
-	v.reorgMutex.Lock()
-	defer v.reorgMutex.Unlock()
-
-	v.blockMutex.Lock()
-	defer v.blockMutex.Unlock()
-
-	v.lastBlockValidatedMutex.Lock()
-	defer v.lastBlockValidatedMutex.Unlock()
->>>>>>> 36a6beaa
 
 // false if chain not caught up to globalstate
 // error is ErrGlobalStateNotInChain if globalstate not in chain (and chain caught up)
@@ -348,7 +313,6 @@
 			return false, 0, fmt.Errorf("%w: batch %d posInBatch %d, maxPosInBatch %d", ErrGlobalStateNotInChain, gs.Batch, gs.PosInBatch, curBatchMsgCount-prevBatchMsgCount)
 		}
 	}
-<<<<<<< HEAD
 	processed, err := streamer.GetProcessedMessageCount()
 	if err != nil {
 		return false, 0, err
@@ -357,10 +321,6 @@
 		return false, 0, nil
 	}
 	res, err := streamer.ResultAtCount(count)
-=======
-
-	info, err := ReadLastValidatedFromDb(v.db)
->>>>>>> 36a6beaa
 	if err != nil {
 		return false, 0, err
 	}
@@ -433,16 +393,8 @@
 	if err != nil {
 		return err
 	}
-<<<<<<< HEAD
-	return v.execSpawner.WriteToFile(input, validationEntry.End, moduleRoot)
-=======
-	expOut, err := validationEntry.expectedEnd()
-	if err != nil {
-		return err
-	}
-	_, err = v.execSpawner.WriteToFile(input, expOut, moduleRoot).Await(v.GetContext())
+	_, err = v.execSpawner.WriteToFile(input, validationEntry.End, moduleRoot).Await(v.GetContext())
 	return err
->>>>>>> 36a6beaa
 }
 
 func (v *BlockValidator) SetCurrentWasmModuleRoot(hash common.Hash) error {
@@ -518,7 +470,6 @@
 		// new batch
 		found, batch, count, err := v.readBatch(ctx, v.nextCreateStartGS.Batch)
 		if !found {
-<<<<<<< HEAD
 			return false, err
 		}
 		v.nextCreateBatch = batch
@@ -542,73 +493,6 @@
 	entry, err := newValidationEntry(pos, v.nextCreateStartGS, endGS, msg, v.nextCreateBatch, v.nextCreatePrevDelayed)
 	if err != nil {
 		return false, err
-=======
-			return
-		}
-		validationStatus, ok := entry.(*validationStatus)
-		if !ok || (validationStatus == nil) {
-			log.Error("bad entry trying to validate batch")
-			return
-		}
-		if validationStatus.getStatus() < Prepared {
-			return
-		}
-		startPos, endPos, err := GlobalStatePositionsFor(v.inboxTracker, nextMsg, v.globalPosNextSend.BatchNumber)
-		if err != nil {
-			log.Error("failed calculating position for validation", "err", err, "msg", nextMsg, "batch", v.globalPosNextSend.BatchNumber)
-			return
-		}
-		if startPos != v.globalPosNextSend {
-			log.Error("inconsistent pos mapping", "msg", nextMsg, "expected", v.globalPosNextSend, "found", startPos)
-			return
-		}
-		seqMsg, ok := seqBatchEntry.([]byte)
-		if !ok {
-			batchNum := validationStatus.Entry.StartPosition.BatchNumber
-			log.Error("sequencer message bad format", "blockNr", nextBlockToValidate, "msgNum", batchNum)
-			return
-		}
-		msgCountInBatch, err := v.inboxTracker.GetBatchMessageCount(v.globalPosNextSend.BatchNumber)
-		if err != nil {
-			log.Error("failed to get batch message count", "err", err, "batch", v.globalPosNextSend.BatchNumber)
-			return
-		}
-		lastBlockInBatch := arbutil.MessageCountToBlockNumber(msgCountInBatch, v.genesisBlockNum)
-		validatorLastBlockInLastBatchGauge.Update(lastBlockInBatch)
-		v.LaunchThread(func(ctx context.Context) {
-			validationCtx, cancel := context.WithCancel(ctx)
-			defer cancel()
-			validationStatus.Cancel = cancel
-			err := v.ValidationEntryAddSeqMessage(ctx, validationStatus.Entry, startPos, endPos, seqMsg)
-			if err != nil && validationCtx.Err() == nil {
-				validationStatus.replaceStatus(Prepared, RecordFailed)
-				log.Error("error preparing validation", "err", err)
-				return
-			}
-			input, err := validationStatus.Entry.ToInput()
-			if err != nil && validationCtx.Err() == nil {
-				validationStatus.replaceStatus(Prepared, RecordFailed)
-				log.Error("error preparing validation", "err", err)
-				return
-			}
-			for _, moduleRoot := range wasmRoots {
-				for _, spawner := range v.validationSpawners {
-					run := spawner.Launch(input, moduleRoot)
-					validationStatus.Runs = append(validationStatus.Runs, run)
-				}
-			}
-			validatorPendingValidationsGauge.Inc(1)
-			replaced := validationStatus.replaceStatus(Prepared, ValidationSent)
-			if !replaced {
-				v.possiblyFatal(errors.New("failed to set status"))
-			}
-		})
-		room--
-		v.blockMutex.Lock()
-		v.nextBlockToValidate++
-		v.blockMutex.Unlock()
-		v.globalPosNextSend = endPos
->>>>>>> 36a6beaa
 	}
 	status := &validationStatus{
 		Status: uint32(Created),
@@ -656,7 +540,7 @@
 	if v.prepared >= nextPrepared {
 		return nil
 	}
-	nextPromise := containers.NewPromise[arbutil.MessageIndex]()
+	nextPromise := containers.NewPromise[arbutil.MessageIndex](nil)
 	v.LaunchThread(func(ctx context.Context) {
 		err := v.recorder.PrepareForRecord(ctx, v.prepared, nextPrepared-1)
 		if err != nil {
@@ -670,7 +554,6 @@
 	return nil
 }
 
-<<<<<<< HEAD
 func (v *BlockValidator) sendNextRecordRequest(ctx context.Context) (bool, error) {
 	v.reorgMutex.RLock()
 	defer v.reorgMutex.RUnlock()
@@ -685,13 +568,6 @@
 	validationStatus, found := v.validations.Load(pos)
 	if !found {
 		return false, fmt.Errorf("not found entry for pos %d", pos)
-=======
-func (v *BlockValidator) writeLastValidatedToDb(blockNumber uint64, blockHash common.Hash, endPos GlobalStatePosition) error {
-	info := LastBlockValidatedDbInfo{
-		BlockNumber:   blockNumber,
-		BlockHash:     blockHash,
-		AfterPosition: endPos,
->>>>>>> 36a6beaa
 	}
 	currentStatus := validationStatus.getStatus()
 	if currentStatus != Created {
@@ -808,13 +684,8 @@
 			v.maybePrintNewlyValid()
 			continue
 		}
-<<<<<<< HEAD
 		if room == 0 {
 			return nil, nil
-=======
-		for _, run := range validationStatus.Runs {
-			run.Cancel()
->>>>>>> 36a6beaa
 		}
 		if currentStatus == Prepared {
 			replaced := validationStatus.replaceStatus(Prepared, SendingValidation)
@@ -1003,7 +874,6 @@
 	return nil
 }
 
-<<<<<<< HEAD
 func (v *BlockValidator) LaunchWorkthreadsWhenCaughtUp(ctx context.Context) {
 	for {
 		caughtUp, err := v.checkValidatedGSCaughUp(ctx)
@@ -1020,17 +890,6 @@
 		}
 	}
 	err := stopwaiter.CallIterativelyWith[struct{}](&v.StopWaiterSafe, v.iterativeValidationEntryCreator, v.createNodesChan)
-=======
-func (v *BlockValidator) Start(ctxIn context.Context) error {
-	v.StopWaiter.Start(ctxIn, v)
-	err := stopwaiter.CallIterativelyWith[struct{}](v,
-		func(ctx context.Context, unused struct{}) time.Duration {
-			v.sendRecords(ctx)
-			v.sendValidations(ctx)
-			return v.config().ValidationPoll
-		},
-		v.sendValidationsChan)
->>>>>>> 36a6beaa
 	if err != nil {
 		v.possiblyFatal(err)
 	}
