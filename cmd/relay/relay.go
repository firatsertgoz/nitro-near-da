// Copyright 2021-2022, Offchain Labs, Inc.
// For license information, see https://github.com/nitro/blob/master/LICENSE

package main

import (
	"context"
	"fmt"
	"net/http"
	"os"
	"os/signal"
	"syscall"

	flag "github.com/spf13/pflag"

	"github.com/ethereum/go-ethereum/log"
	"github.com/ethereum/go-ethereum/metrics"
	"github.com/ethereum/go-ethereum/metrics/exp"

	"github.com/offchainlabs/nitro/cmd/genericconf"
	"github.com/offchainlabs/nitro/cmd/util/confighelpers"
	"github.com/offchainlabs/nitro/relay"
)

func init() {
	http.DefaultServeMux = http.NewServeMux()
}

func main() {
	if err := startup(); err != nil {
		log.Error("Error running relay", "err", err)
	}
}

func printSampleUsage(progname string) {
	fmt.Printf("\n")
	fmt.Printf("Sample usage:                  %s --node.feed.input.url=<L1 RPC> --l2.chain-id=<L2 chain id> \n", progname)
}

func startup() error {
	ctx := context.Background()

	relayConfig, err := relay.ParseRelay(ctx, os.Args[1:])
	if err != nil || len(relayConfig.Node.Feed.Input.URLs) == 0 || relayConfig.Node.Feed.Input.URLs[0] == "" || relayConfig.L2.ChainId == 0 {
		confighelpers.HandleError(err, printSampleUsage)

		return nil
	}

	logFormat, err := genericconf.ParseLogType(relayConfig.LogType)
	if err != nil {
		flag.Usage()
		panic(fmt.Sprintf("Error parsing log type: %v", err))
	}
	glogger := log.NewGlogHandler(log.StreamHandler(os.Stderr, logFormat))
	glogger.Verbosity(log.Lvl(relayConfig.LogLevel))
	log.Root().SetHandler(glogger)

	vcsRevision, vcsTime := confighelpers.GetVersion()
	log.Info("Running Arbitrum nitro relay", "revision", vcsRevision, "vcs.time", vcsTime)

	defer log.Info("Cleanly shutting down relay")

	sigint := make(chan os.Signal, 1)
	signal.Notify(sigint, os.Interrupt, syscall.SIGTERM)

	// Start up an arbitrum sequencer relay
	feedErrChan := make(chan error, 10)
	newRelay := relay.NewRelay(relayConfig, feedErrChan)
	err = newRelay.Start(ctx)
	if err != nil {
		return err
	}

	if relayConfig.Metrics && relayConfig.MetricsServer.Addr != "" {
		go metrics.CollectProcessMetrics(relayConfig.MetricsServer.UpdateInterval)

		address := fmt.Sprintf("%v:%v", relayConfig.MetricsServer.Addr, relayConfig.MetricsServer.Port)
		exp.Setup(address)
	}

	select {
	case <-sigint:
		log.Info("shutting down because of sigint")
	case err := <-feedErrChan:
		log.Error("error connecting, exiting", "err", err)
	}

	// cause future ctrl+c's to panic
	close(sigint)

	newRelay.StopAndWait()
	return nil
<<<<<<< HEAD
=======
}

type RelayConfig struct {
	Conf          genericconf.ConfConfig          `koanf:"conf"`
	L2            L2Config                        `koanf:"l2"`
	LogLevel      int                             `koanf:"log-level"`
	LogType       string                          `koanf:"log-type"`
	Metrics       bool                            `koanf:"metrics"`
	MetricsServer genericconf.MetricsServerConfig `koanf:"metrics-server"`
	Node          RelayNodeConfig                 `koanf:"node"`
}

var RelayConfigDefault = RelayConfig{
	Conf:          genericconf.ConfConfigDefault,
	L2:            L2ConfigDefault,
	LogLevel:      int(log.LvlInfo),
	LogType:       "plaintext",
	Metrics:       false,
	MetricsServer: genericconf.MetricsServerConfigDefault,
	Node:          RelayNodeConfigDefault,
}

func RelayConfigAddOptions(f *flag.FlagSet) {
	genericconf.ConfConfigAddOptions("conf", f)
	L2ConfigAddOptions("l2", f)
	f.Int("log-level", RelayConfigDefault.LogLevel, "log level")
	f.String("log-type", RelayConfigDefault.LogType, "log type")
	f.Bool("metrics", RelayConfigDefault.Metrics, "enable metrics")
	genericconf.MetricsServerAddOptions("metrics-server", f)
	RelayNodeConfigAddOptions("node", f)
}

type RelayNodeConfig struct {
	Feed broadcastclient.FeedConfig `koanf:"feed"`
}

var RelayNodeConfigDefault = RelayNodeConfig{
	Feed: broadcastclient.FeedConfigDefault,
}

func RelayNodeConfigAddOptions(prefix string, f *flag.FlagSet) {
	broadcastclient.FeedConfigAddOptions(prefix+".feed", f, true, true)
}

type L2Config struct {
	ChainId uint64 `koanf:"chain-id"`
}

var L2ConfigDefault = L2Config{
	ChainId: 0,
}

func L2ConfigAddOptions(prefix string, f *flag.FlagSet) {
	f.Uint64(prefix+".chain-id", L2ConfigDefault.ChainId, "L2 chain ID")
}

func ParseRelay(_ context.Context, args []string) (*RelayConfig, error) {
	f := flag.NewFlagSet("", flag.ContinueOnError)

	RelayConfigAddOptions(f)

	k, err := confighelpers.BeginCommonParse(f, args)
	if err != nil {
		return nil, err
	}

	var relayConfig RelayConfig
	if err := confighelpers.EndCommonParse(k, &relayConfig); err != nil {
		return nil, err
	}

	if relayConfig.Conf.Dump {
		err = confighelpers.DumpConfig(k, map[string]interface{}{})
		if err != nil {
			return nil, err
		}
	}

	return &relayConfig, nil
>>>>>>> 381f5650
}<|MERGE_RESOLUTION|>--- conflicted
+++ resolved
@@ -91,86 +91,4 @@
 
 	newRelay.StopAndWait()
 	return nil
-<<<<<<< HEAD
-=======
-}
-
-type RelayConfig struct {
-	Conf          genericconf.ConfConfig          `koanf:"conf"`
-	L2            L2Config                        `koanf:"l2"`
-	LogLevel      int                             `koanf:"log-level"`
-	LogType       string                          `koanf:"log-type"`
-	Metrics       bool                            `koanf:"metrics"`
-	MetricsServer genericconf.MetricsServerConfig `koanf:"metrics-server"`
-	Node          RelayNodeConfig                 `koanf:"node"`
-}
-
-var RelayConfigDefault = RelayConfig{
-	Conf:          genericconf.ConfConfigDefault,
-	L2:            L2ConfigDefault,
-	LogLevel:      int(log.LvlInfo),
-	LogType:       "plaintext",
-	Metrics:       false,
-	MetricsServer: genericconf.MetricsServerConfigDefault,
-	Node:          RelayNodeConfigDefault,
-}
-
-func RelayConfigAddOptions(f *flag.FlagSet) {
-	genericconf.ConfConfigAddOptions("conf", f)
-	L2ConfigAddOptions("l2", f)
-	f.Int("log-level", RelayConfigDefault.LogLevel, "log level")
-	f.String("log-type", RelayConfigDefault.LogType, "log type")
-	f.Bool("metrics", RelayConfigDefault.Metrics, "enable metrics")
-	genericconf.MetricsServerAddOptions("metrics-server", f)
-	RelayNodeConfigAddOptions("node", f)
-}
-
-type RelayNodeConfig struct {
-	Feed broadcastclient.FeedConfig `koanf:"feed"`
-}
-
-var RelayNodeConfigDefault = RelayNodeConfig{
-	Feed: broadcastclient.FeedConfigDefault,
-}
-
-func RelayNodeConfigAddOptions(prefix string, f *flag.FlagSet) {
-	broadcastclient.FeedConfigAddOptions(prefix+".feed", f, true, true)
-}
-
-type L2Config struct {
-	ChainId uint64 `koanf:"chain-id"`
-}
-
-var L2ConfigDefault = L2Config{
-	ChainId: 0,
-}
-
-func L2ConfigAddOptions(prefix string, f *flag.FlagSet) {
-	f.Uint64(prefix+".chain-id", L2ConfigDefault.ChainId, "L2 chain ID")
-}
-
-func ParseRelay(_ context.Context, args []string) (*RelayConfig, error) {
-	f := flag.NewFlagSet("", flag.ContinueOnError)
-
-	RelayConfigAddOptions(f)
-
-	k, err := confighelpers.BeginCommonParse(f, args)
-	if err != nil {
-		return nil, err
-	}
-
-	var relayConfig RelayConfig
-	if err := confighelpers.EndCommonParse(k, &relayConfig); err != nil {
-		return nil, err
-	}
-
-	if relayConfig.Conf.Dump {
-		err = confighelpers.DumpConfig(k, map[string]interface{}{})
-		if err != nil {
-			return nil, err
-		}
-	}
-
-	return &relayConfig, nil
->>>>>>> 381f5650
 }