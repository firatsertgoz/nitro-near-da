--- conflicted
+++ resolved
@@ -313,21 +313,12 @@
 /// Caches the length of the most recent EVM return data
 pub(crate) static mut RETURN_DATA_SIZE: CachedOption<usize> = CachedOption::new(return_data_size);
 
-<<<<<<< HEAD
-pub(crate) static mut CACHED_INK_PRICE: CachedResult<u64, fn() -> u64> = CachedResult {
-    value: None,
-    callback: || unsafe { tx_ink_price() },
-};
-
-pub(crate) struct CachedResult<T: Copy, CB: Fn() -> T> {
-    pub(crate) value: Option<T>,
-    pub(crate) callback: CB,
-=======
+pub(crate) static mut CACHED_INK_PRICE: CachedOption<u64> = CachedOption::new(tx_ink_price);
+
 /// Caches a value to avoid paying for hostio invocations.
 pub(crate) struct CachedOption<T: Copy> {
     value: Option<T>,
     loader: unsafe extern "C" fn() -> T,
->>>>>>> a6176bcf
 }
 
 impl<T: Copy> CachedOption<T> {
