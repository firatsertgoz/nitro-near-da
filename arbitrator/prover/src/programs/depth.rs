--- conflicted
+++ resolved
@@ -465,8 +465,7 @@
         }
 
         if self.locals.is_none() {
-            //bail!("missing locals info for func {}", self.func.as_u32().red())
-            println!("missing locals info for {}", self.func.as_u32().red());
+            bail!("missing locals info for func {}", self.func.as_u32().red())
         };
 
         let locals = self.locals.unwrap_or_default();
@@ -482,40 +481,22 @@
 
 #[cfg(feature = "native")]
 impl DepthCheckedMachine for NativeInstance {
-<<<<<<< HEAD
-    fn stack_left(&mut self) -> Result<u32> {
-        self.get_global(STYLUS_STACK_LEFT)
-    }
-
-    fn set_stack(&mut self, size: u32) -> Result<()> {
-        self.set_global(STYLUS_STACK_LEFT, size)
-=======
     fn stack_left(&mut self) -> u32 {
-        self.get_global(POLYGLOT_STACK_LEFT).unwrap()
+        self.get_global(STYLUS_STACK_LEFT).unwrap()
     }
 
     fn set_stack(&mut self, size: u32) {
-        self.set_global(POLYGLOT_STACK_LEFT, size).unwrap()
->>>>>>> 46c600d0
+        self.set_global(STYLUS_STACK_LEFT, size).unwrap()
     }
 }
 
 impl DepthCheckedMachine for Machine {
-<<<<<<< HEAD
-    fn stack_left(&mut self) -> Result<u32> {
-        self.get_global(STYLUS_STACK_LEFT)?.try_into()
-    }
-
-    fn set_stack(&mut self, size: u32) -> Result<()> {
-        self.set_global(STYLUS_STACK_LEFT, size.into())
-=======
     fn stack_left(&mut self) -> u32 {
-        let global = self.get_global(POLYGLOT_STACK_LEFT).unwrap();
+        let global = self.get_global(STYLUS_STACK_LEFT).unwrap();
         global.try_into().expect("instrumentation type mismatch")
     }
 
     fn set_stack(&mut self, size: u32) {
-        self.set_global(POLYGLOT_STACK_LEFT, size.into()).unwrap();
->>>>>>> 46c600d0
+        self.set_global(STYLUS_STACK_LEFT, size.into()).unwrap();
     }
 }