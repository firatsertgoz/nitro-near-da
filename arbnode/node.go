--- conflicted
+++ resolved
@@ -309,14 +309,7 @@
 		if prevHash == EmptyHash {
 			return fmt.Errorf("block number %d not found in database", chainDb)
 		}
-<<<<<<< HEAD
-		prevDifficulty := rawdb.ReadTd(chainDb, prevHash, blockNumber-1)
-		prevBlock := rawdb.ReadBlock(chainDb, prevHash, blockNumber-1)
-		timestamp = prevBlock.Header().Time
-		totalDifficulty.Add(prevDifficulty, genDifficulty)
-=======
 		prevDifficulty = rawdb.ReadTd(chainDb, prevHash, blockNumber-1)
->>>>>>> 19eba195
 	}
 	stateRoot, err := arbosState.InitializeArbosInDatabase(chainDb, initData)
 	if err != nil {
