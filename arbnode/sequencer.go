// Copyright 2021-2022, Offchain Labs, Inc.
// For license information, see https://github.com/nitro/blob/master/LICENSE

package arbnode

import (
	"context"
	"fmt"
	"math"
	"math/big"
	"runtime/debug"
	"strings"
	"sync"
	"sync/atomic"
	"time"

	"github.com/offchainlabs/nitro/util/arbmath"
	"github.com/offchainlabs/nitro/util/containers"
	"github.com/offchainlabs/nitro/util/headerreader"
	flag "github.com/spf13/pflag"

	"github.com/ethereum/go-ethereum/arbitrum"
	"github.com/ethereum/go-ethereum/arbitrum_types"
	"github.com/ethereum/go-ethereum/common"
	"github.com/ethereum/go-ethereum/core"
	"github.com/ethereum/go-ethereum/core/state"
	"github.com/ethereum/go-ethereum/core/types"
	"github.com/ethereum/go-ethereum/log"
	"github.com/ethereum/go-ethereum/metrics"
	"github.com/ethereum/go-ethereum/params"
	"github.com/offchainlabs/nitro/arbos"
	"github.com/offchainlabs/nitro/arbos/arbosState"
	"github.com/offchainlabs/nitro/arbos/l1pricing"
	"github.com/offchainlabs/nitro/util/stopwaiter"
	"github.com/pkg/errors"
)

var (
	sequencerBacklogGauge                   = metrics.NewRegisteredGauge("arb/sequencer/backlog", nil)
	nonceCacheHitCounter                    = metrics.NewRegisteredCounter("arb/sequencer/noncecache/hit", nil)
	nonceCacheMissCounter                   = metrics.NewRegisteredCounter("arb/sequencer/noncecache/miss", nil)
	nonceCacheRejectedCounter               = metrics.NewRegisteredCounter("arb/sequencer/noncecache/rejected", nil)
	nonceCacheClearedCounter                = metrics.NewRegisteredCounter("arb/sequencer/noncecache/cleared", nil)
	nonceFailureCacheSizeGauge              = metrics.NewRegisteredGauge("arb/sequencer/noncefailurecache/size", nil)
	nonceFailureCacheOverflowCounter        = metrics.NewRegisteredGauge("arb/sequencer/noncefailurecache/overflow", nil)
	blockCreationTimer                      = metrics.NewRegisteredTimer("arb/sequencer/block/creation", nil)
	successfulBlocksCounter                 = metrics.NewRegisteredCounter("arb/sequencer/block/successful", nil)
	conditionalTxRejectedBySequencerCounter = metrics.NewRegisteredCounter("arb/sequencer/condtionaltx/rejected", nil)
	conditionalTxAcceptedBySequencerCounter = metrics.NewRegisteredCounter("arb/sequencer/condtionaltx/accepted", nil)
)

type SequencerConfig struct {
	Enable                      bool                     `koanf:"enable"`
	MaxBlockSpeed               time.Duration            `koanf:"max-block-speed" reload:"hot"`
	MaxRevertGasReject          uint64                   `koanf:"max-revert-gas-reject" reload:"hot"`
	MaxAcceptableTimestampDelta time.Duration            `koanf:"max-acceptable-timestamp-delta" reload:"hot"`
	SenderWhitelist             string                   `koanf:"sender-whitelist"`
	Forwarder                   ForwarderConfig          `koanf:"forwarder"`
	QueueSize                   int                      `koanf:"queue-size"`
	QueueTimeout                time.Duration            `koanf:"queue-timeout" reload:"hot"`
	NonceCacheSize              int                      `koanf:"nonce-cache-size" reload:"hot"`
	MaxTxDataSize               int                      `koanf:"max-tx-data-size" reload:"hot"`
	NonceFailureCacheSize       int                      `koanf:"nonce-failure-cache-size" reload:"hot"`
	NonceFailureCacheExpiry     time.Duration            `koanf:"nonce-failure-cache-expiry" reload:"hot"`
	Dangerous                   DangerousSequencerConfig `koanf:"dangerous"`
}

func (c *SequencerConfig) Validate() error {
	entries := strings.Split(c.SenderWhitelist, ",")
	for _, address := range entries {
		if len(address) == 0 {
			continue
		}
		if !common.IsHexAddress(address) {
			return fmt.Errorf("sequencer sender whitelist entry \"%v\" is not a valid address", address)
		}
	}
	return nil
}

type SequencerConfigFetcher func() *SequencerConfig

var DefaultSequencerConfig = SequencerConfig{
	Enable:                      false,
	MaxBlockSpeed:               time.Millisecond * 100,
	MaxRevertGasReject:          params.TxGas + 10000,
	MaxAcceptableTimestampDelta: time.Hour,
	Forwarder:                   DefaultSequencerForwarderConfig,
	QueueSize:                   1024,
	QueueTimeout:                time.Second * 12,
	NonceCacheSize:              1024,
	Dangerous:                   DefaultDangerousSequencerConfig,
	// 95% of the default batch poster limit, leaving 5KB for headers and such
	MaxTxDataSize:           95000,
	NonceFailureCacheSize:   1024,
	NonceFailureCacheExpiry: time.Second,
}

var TestSequencerConfig = SequencerConfig{
	Enable:                      true,
	MaxBlockSpeed:               time.Millisecond * 10,
	MaxRevertGasReject:          params.TxGas + 10000,
	MaxAcceptableTimestampDelta: time.Hour,
	SenderWhitelist:             "",
	Forwarder:                   DefaultTestForwarderConfig,
	QueueSize:                   128,
	QueueTimeout:                time.Second * 5,
	NonceCacheSize:              4,
	Dangerous:                   TestDangerousSequencerConfig,
	MaxTxDataSize:               95000,
	NonceFailureCacheSize:       1024,
	NonceFailureCacheExpiry:     time.Second,
}

func SequencerConfigAddOptions(prefix string, f *flag.FlagSet) {
	f.Bool(prefix+".enable", DefaultSequencerConfig.Enable, "act and post to l1 as sequencer")
	f.Duration(prefix+".max-block-speed", DefaultSequencerConfig.MaxBlockSpeed, "minimum delay between blocks (sets a maximum speed of block production)")
	f.Uint64(prefix+".max-revert-gas-reject", DefaultSequencerConfig.MaxRevertGasReject, "maximum gas executed in a revert for the sequencer to reject the transaction instead of posting it (anti-DOS)")
	f.Duration(prefix+".max-acceptable-timestamp-delta", DefaultSequencerConfig.MaxAcceptableTimestampDelta, "maximum acceptable time difference between the local time and the latest L1 block's timestamp")
	f.String(prefix+".sender-whitelist", DefaultSequencerConfig.SenderWhitelist, "comma separated whitelist of authorized senders (if empty, everyone is allowed)")
	AddOptionsForSequencerForwarderConfig(prefix+".forwarder", f)
	f.Int(prefix+".queue-size", DefaultSequencerConfig.QueueSize, "size of the pending tx queue")
	f.Duration(prefix+".queue-timeout", DefaultSequencerConfig.QueueTimeout, "maximum amount of time transaction can wait in queue")
	f.Int(prefix+".nonce-cache-size", DefaultSequencerConfig.NonceCacheSize, "size of the tx sender nonce cache")
	f.Int(prefix+".max-tx-data-size", DefaultSequencerConfig.MaxTxDataSize, "maximum transaction size the sequencer will accept")
	f.Int(prefix+".nonce-failure-cache-size", DefaultSequencerConfig.NonceFailureCacheSize, "number of transactions with too high of a nonce to keep in memory while waiting for their predecessor")
	f.Duration(prefix+".nonce-failure-cache-expiry", DefaultSequencerConfig.NonceFailureCacheExpiry, "maximum amount of time to wait for a predecessor before rejecting a tx with nonce too high")
	DangerousSequencerConfigAddOptions(prefix+".dangerous", f)
}

type txQueueItem struct {
<<<<<<< HEAD
	tx             *types.Transaction
	options        *arbitrum_types.ConditionalOptions
	resultChan     chan<- error
	returnedResult bool
	ctx            context.Context
=======
	tx              *types.Transaction
	resultChan      chan<- error
	returnedResult  bool
	ctx             context.Context
	firstAppearance time.Time
>>>>>>> 1e496f8b
}

func (i *txQueueItem) returnResult(err error) {
	if i.returnedResult {
		log.Error("attempting to return result to already finished queue item", "err", err)
		return
	}
	i.returnedResult = true
	i.resultChan <- err
	close(i.resultChan)
}

type nonceCache struct {
	cache *containers.LruCache[common.Address, uint64]
	block common.Hash
	dirty *types.Header
}

func newNonceCache(size int) *nonceCache {
	return &nonceCache{
		cache: containers.NewLruCache[common.Address, uint64](size),
		block: common.Hash{},
		dirty: nil,
	}
}

func (c *nonceCache) matches(header *types.Header) bool {
	if c.dirty != nil {
		// The header is updated as the block is built,
		// so instead of checking its hash, we do a pointer comparison.
		return c.dirty == header
	} else {
		return c.block == header.ParentHash
	}
}

func (c *nonceCache) Reset(block common.Hash) {
	if c.cache.Len() > 0 {
		nonceCacheClearedCounter.Inc(1)
	}
	c.cache.Clear()
	c.block = block
	c.dirty = nil
}

func (c *nonceCache) BeginNewBlock() {
	if c.dirty != nil {
		c.Reset(common.Hash{})
	}
}

func (c *nonceCache) Get(header *types.Header, statedb *state.StateDB, addr common.Address) uint64 {
	if !c.matches(header) {
		c.Reset(header.ParentHash)
	}
	nonce, ok := c.cache.Get(addr)
	if ok {
		nonceCacheHitCounter.Inc(1)
		return nonce
	}
	nonceCacheMissCounter.Inc(1)
	nonce = statedb.GetNonce(addr)
	c.cache.Add(addr, nonce)
	return nonce
}

func (c *nonceCache) Update(header *types.Header, addr common.Address, nonce uint64) {
	if !c.matches(header) {
		c.Reset(header.ParentHash)
	}
	c.dirty = header
	c.cache.Add(addr, nonce)
}

func (c *nonceCache) Finalize(block *types.Block) {
	// Note: we don't use c.matches here because the header will have changed
	if c.block == block.ParentHash() {
		c.block = block.Hash()
		c.dirty = nil
	} else {
		c.Reset(block.Hash())
	}
}

func (c *nonceCache) Caching() bool {
	return c.cache != nil && c.cache.Size() > 0
}

func (c *nonceCache) Resize(newSize int) {
	c.cache.Resize(newSize)
}

type addressAndNonce struct {
	address common.Address
	nonce   uint64
}

type nonceFailure struct {
	queueItem txQueueItem
	nonceErr  error
	expiry    time.Time
	revived   bool
}

type nonceFailureCache struct {
	*containers.LruCache[addressAndNonce, *nonceFailure]
	getExpiry func() time.Duration
}

func (c nonceFailureCache) Contains(err NonceError) bool {
	key := addressAndNonce{err.sender, err.txNonce}
	return c.LruCache.Contains(key)
}

func (c nonceFailureCache) Add(err NonceError, queueItem txQueueItem) {
	key := addressAndNonce{err.sender, err.txNonce}
	val := &nonceFailure{
		queueItem: queueItem,
		nonceErr:  err,
		expiry:    queueItem.firstAppearance.Add(c.getExpiry()),
		revived:   false,
	}
	evicted := c.LruCache.Add(key, val)
	if evicted {
		nonceFailureCacheOverflowCounter.Inc(1)
	}
}

type Sequencer struct {
	stopwaiter.StopWaiter

	txStreamer      *TransactionStreamer
	txQueue         chan txQueueItem
	txRetryQueue    containers.Queue[txQueueItem]
	l1Reader        *headerreader.HeaderReader
	config          SequencerConfigFetcher
	senderWhitelist map[common.Address]struct{}
	nonceCache      *nonceCache
	nonceFailures   *nonceFailureCache
	onForwarderSet  chan struct{}

	L1BlockAndTimeMutex sync.Mutex
	l1BlockNumber       uint64
	l1Timestamp         uint64

	// activeMutex manages pauseChan (pauses execution) and forwarder
	// at most one of these is non-nil at any given time
	// both are nil for the active sequencer
	activeMutex sync.Mutex
	pauseChan   chan struct{}
	forwarder   *TxForwarder
}

func NewSequencer(txStreamer *TransactionStreamer, l1Reader *headerreader.HeaderReader, configFetcher SequencerConfigFetcher) (*Sequencer, error) {
	config := configFetcher()
	if err := config.Validate(); err != nil {
		return nil, err
	}
	senderWhitelist := make(map[common.Address]struct{})
	entries := strings.Split(config.SenderWhitelist, ",")
	for _, address := range entries {
		if len(address) == 0 {
			continue
		}
		senderWhitelist[common.HexToAddress(address)] = struct{}{}
	}
	s := &Sequencer{
		txStreamer:      txStreamer,
		txQueue:         make(chan txQueueItem, config.QueueSize),
		l1Reader:        l1Reader,
		config:          configFetcher,
		senderWhitelist: senderWhitelist,
		nonceCache:      newNonceCache(config.NonceCacheSize),
		l1BlockNumber:   0,
		l1Timestamp:     0,
		pauseChan:       nil,
		onForwarderSet:  make(chan struct{}, 1),
	}
	s.nonceFailures = &nonceFailureCache{
		containers.NewLruCacheWithOnEvict(config.NonceCacheSize, s.onNonceFailureEvict),
		func() time.Duration { return configFetcher().NonceFailureCacheExpiry },
	}
	txStreamer.EnableReorgSequencing()
	return s, nil
}

func (s *Sequencer) onNonceFailureEvict(_ addressAndNonce, failure *nonceFailure) {
	if failure.revived {
		return
	}
	queueItem := failure.queueItem
	err := queueItem.ctx.Err()
	if err != nil {
		queueItem.returnResult(err)
		return
	}
	_, forwarder := s.GetPauseAndForwarder()
	if forwarder != nil {
		// We might not have gotten the predecessor tx because our forwarder did. Let's try there instead.
		// We run this in a background goroutine because LRU eviction needs to be quick.
		// We use an untracked thread for a few reasons:
		//   - It's guaranteed to run even when stopped (we need to return *some* result).
		//   - It acquires mutexes and this might need to happen a lot.
		//   - We don't need the context because queueItem has its own.
		//   - The RPC handler is on a separate StopWaiter anyways -- we should respect its context.
		s.LaunchUntrackedThread(func() {
			err = forwarder.PublishTransaction(queueItem.ctx, queueItem.tx, queueItem.options)
			queueItem.returnResult(err)
		})
	} else {
		queueItem.returnResult(failure.nonceErr)
	}
}

var ErrRetrySequencer = errors.New("please retry transaction")

func (s *Sequencer) ctxWithQueueTimeout(inctx context.Context) (context.Context, context.CancelFunc) {
	timeout := s.config().QueueTimeout
	if timeout == time.Duration(0) {
		return context.WithCancel(inctx)
	}
	return context.WithTimeout(inctx, timeout)
}

func (s *Sequencer) PublishTransaction(parentCtx context.Context, tx *types.Transaction, options *arbitrum_types.ConditionalOptions) error {
	sequencerBacklogGauge.Inc(1)
	defer sequencerBacklogGauge.Dec(1)

	_, forwarder := s.GetPauseAndForwarder()
	if forwarder != nil {
		err := forwarder.PublishTransaction(parentCtx, tx, options)
		if !errors.Is(err, ErrNoSequencer) {
			return err
		}
	}

	if len(s.senderWhitelist) > 0 {
		signer := types.LatestSigner(s.txStreamer.bc.Config())
		sender, err := types.Sender(signer, tx)
		if err != nil {
			return err
		}
		_, authorized := s.senderWhitelist[sender]
		if !authorized {
			return errors.New("transaction sender is not on the whitelist")
		}
	}
	if tx.Type() >= types.ArbitrumDepositTxType {
		// Should be unreachable due to UnmarshalBinary not accepting Arbitrum internal txs
		return types.ErrTxTypeNotSupported
	}

	ctx, cancelFunc := s.ctxWithQueueTimeout(parentCtx)
	defer cancelFunc()

	resultChan := make(chan error, 1)
	queueItem := txQueueItem{
		tx,
		options,
		resultChan,
		false,
		ctx,
		time.Now(),
	}
	select {
	case s.txQueue <- queueItem:
	case <-ctx.Done():
		return ctx.Err()
	}

	select {
	case res := <-resultChan:
		return res
	case <-ctx.Done():
		return ctx.Err()
	}
}

func (s *Sequencer) preTxFilter(_ *params.ChainConfig, header *types.Header, statedb *state.StateDB, _ *arbosState.ArbosState, tx *types.Transaction, options *arbitrum_types.ConditionalOptions, sender common.Address, l1Info *arbos.L1Info) error {
	if s.nonceCache.Caching() {
		stateNonce := s.nonceCache.Get(header, statedb, sender)
		err := MakeNonceError(sender, tx.Nonce(), stateNonce)
		if err != nil {
			nonceCacheRejectedCounter.Inc(1)
			return err
		}
	}
	if options != nil {
		err := options.Check(l1Info.L1BlockNumber(), header.Time, statedb)
		if err != nil {
			conditionalTxRejectedBySequencerCounter.Inc(1)
			return err
		}
		conditionalTxAcceptedBySequencerCounter.Inc(1)
	}
	return nil
}

func (s *Sequencer) postTxFilter(header *types.Header, _ *arbosState.ArbosState, tx *types.Transaction, sender common.Address, dataGas uint64, result *core.ExecutionResult) error {
	if result.Err != nil && result.UsedGas > dataGas && result.UsedGas-dataGas <= s.config().MaxRevertGasReject {
		return arbitrum.NewRevertReason(result)
	}
	newNonce := tx.Nonce() + 1
	s.nonceCache.Update(header, sender, newNonce)
	newAddrAndNonce := addressAndNonce{sender, newNonce}
	nonceFailure, haveNonceFailure := s.nonceFailures.Get(newAddrAndNonce)
	if haveNonceFailure {
		nonceFailure.revived = true // prevent the expiry hook from taking effect
		s.nonceFailures.Remove(newAddrAndNonce)
		// Immediately check if the transaction submission has been canceled
		err := nonceFailure.queueItem.ctx.Err()
		if err != nil {
			nonceFailure.queueItem.returnResult(err)
		} else {
			// Add this transaction (whose nonce is now correct) back into the queue
			s.txRetryQueue.Push(nonceFailure.queueItem)
		}
	}
	return nil
}

func (s *Sequencer) CheckHealth(ctx context.Context) error {
	pauseChan, forwarder := s.GetPauseAndForwarder()
	if forwarder != nil {
		return forwarder.CheckHealth(ctx)
	}
	if pauseChan != nil {
		return nil
	}
	if s.txStreamer.coordinator != nil && !s.txStreamer.coordinator.CurrentlyChosen() {
		return ErrNoSequencer
	}
	return nil
}

func (s *Sequencer) ForwardTarget() string {
	s.activeMutex.Lock()
	defer s.activeMutex.Unlock()
	if s.forwarder == nil {
		return ""
	}
	return s.forwarder.target
}

func (s *Sequencer) ForwardTo(url string) error {
	s.activeMutex.Lock()
	defer s.activeMutex.Unlock()
	if s.forwarder != nil {
		if s.forwarder.target == url {
			log.Warn("attempted to update sequencer forward target with existing target", "url", url)
			return nil
		}
		s.forwarder.Disable()
	}
	s.forwarder = NewForwarder(url, &s.config().Forwarder)
	err := s.forwarder.Initialize(s.GetContext())
	if err != nil {
		log.Error("failed to set forward agent", "err", err)
		s.forwarder = nil
	}
	if s.pauseChan != nil {
		close(s.pauseChan)
		s.pauseChan = nil
	}
	if err == nil {
		// If createBlocks is waiting for a new queue item, notify it that it needs to clear the nonceFailures.
		select {
		case s.onForwarderSet <- struct{}{}:
		default:
		}
	}
	return err
}

func (s *Sequencer) Activate() {
	s.activeMutex.Lock()
	defer s.activeMutex.Unlock()
	if s.forwarder != nil {
		s.forwarder.Disable()
		s.forwarder = nil
	}
	if s.pauseChan != nil {
		close(s.pauseChan)
		s.pauseChan = nil
	}
}

func (s *Sequencer) Pause() {
	s.activeMutex.Lock()
	defer s.activeMutex.Unlock()
	if s.forwarder != nil {
		s.forwarder.Disable()
		s.forwarder = nil
	}
	if s.pauseChan == nil {
		s.pauseChan = make(chan struct{})
	}
}

var ErrNoSequencer = errors.New("sequencer temporarily not available")

func (s *Sequencer) GetPauseAndForwarder() (chan struct{}, *TxForwarder) {
	s.activeMutex.Lock()
	defer s.activeMutex.Unlock()
	return s.pauseChan, s.forwarder
}

// only called from createBlock, may be paused
func (s *Sequencer) handleInactive(ctx context.Context, queueItems []txQueueItem) bool {
	var forwarder *TxForwarder
	for {
		var pause chan struct{}
		pause, forwarder = s.GetPauseAndForwarder()
		if pause == nil {
			if forwarder == nil {
				return false
			}
			// if forwarding: jump to next loop
			break
		}
		// if paused: wait till unpaused
		select {
		case <-ctx.Done():
			return true
		case <-pause:
		}
	}
	publishResults := make(chan *txQueueItem, len(queueItems))
	for _, item := range queueItems {
		item := item
		go func() {
			res := forwarder.PublishTransaction(item.ctx, item.tx, item.options)
			if errors.Is(res, ErrNoSequencer) {
				publishResults <- &item
			} else {
				publishResults <- nil
				item.returnResult(res)
			}
		}()
	}
	for range queueItems {
		remainingItem := <-publishResults
		if remainingItem != nil {
			s.txRetryQueue.Push(*remainingItem)
		}
	}
	// Evict any leftover nonce failures, forwarding them
	s.nonceFailures.Clear()
	return true
}

var sequencerInternalError = errors.New("sequencer internal error")

func (s *Sequencer) makeSequencingHooks() *arbos.SequencingHooks {
	return &arbos.SequencingHooks{
		PreTxFilter:             s.preTxFilter,
		PostTxFilter:            s.postTxFilter,
		DiscardInvalidTxsEarly:  true,
		TxErrors:                []error{},
		ConditionalOptionsForTx: nil,
	}
}

func (s *Sequencer) expireNonceFailures() *time.Timer {
	defer nonceFailureCacheSizeGauge.Update(int64(s.nonceFailures.Len()))
	for {
		_, failure, ok := s.nonceFailures.GetOldest()
		if !ok {
			return nil
		}
		untilExpiry := time.Until(failure.expiry)
		if untilExpiry > 0 {
			return time.NewTimer(untilExpiry)
		}
		s.nonceFailures.RemoveOldest()
	}
}

// There's no guarantee that returned tx nonces will be correct
func (s *Sequencer) precheckNonces(queueItems []txQueueItem) []txQueueItem {
	bc := s.txStreamer.bc
	latestHeader := bc.CurrentBlock().Header()
	latestState, err := bc.StateAt(latestHeader.Root)
	if err != nil {
		log.Error("failed to get current state to pre-check nonces", "err", err)
		return queueItems
	}
	nextHeaderNumber := arbmath.BigAdd(latestHeader.Number, common.Big1)
	signer := types.MakeSigner(bc.Config(), nextHeaderNumber)
	outputQueueItems := make([]txQueueItem, 0, len(queueItems))
	var nextQueueItem *txQueueItem
	var queueItemsIdx int
	pendingNonces := make(map[common.Address]uint64)
	for {
		var queueItem txQueueItem
		if nextQueueItem != nil {
			queueItem = *nextQueueItem
			nextQueueItem = nil
		} else if queueItemsIdx < len(queueItems) {
			queueItem = queueItems[queueItemsIdx]
			queueItemsIdx++
		} else {
			break
		}
		tx := queueItem.tx
		sender, err := types.Sender(signer, tx)
		if err != nil {
			queueItem.returnResult(err)
			continue
		}
		stateNonce := s.nonceCache.Get(latestHeader, latestState, sender)
		pendingNonce, pending := pendingNonces[sender]
		if !pending {
			pendingNonce = stateNonce
		}
		txNonce := tx.Nonce()
		if txNonce == pendingNonce {
			pendingNonces[sender] = txNonce + 1
			nextKey := addressAndNonce{sender, txNonce + 1}
			revivingFailure, exists := s.nonceFailures.Get(nextKey)
			if exists {
				// This tx was the predecessor to one that had failed its nonce check
				// Re-enqueue the tx whose nonce should now be correct, unless it expired
				revivingFailure.revived = true
				s.nonceFailures.Remove(nextKey)
				err := revivingFailure.queueItem.ctx.Err()
				if err != nil {
					revivingFailure.queueItem.returnResult(err)
				} else {
					nextQueueItem = &revivingFailure.queueItem
				}
			}
		} else if txNonce < stateNonce || txNonce > pendingNonce {
			// It's impossible for this tx to succeed so far,
			// because its nonce is lower than the state nonce
			// or higher than the highest tx nonce we've seen.
			err := MakeNonceError(sender, txNonce, stateNonce)
			if errors.Is(err, core.ErrNonceTooHigh) {
				var nonceError NonceError
				if !errors.As(err, &nonceError) {
					log.Warn("unreachable nonce error is not nonceError")
					continue
				}
				// Retry this transaction if its predecessor appears
				if s.nonceFailures.Contains(nonceError) {
					queueItem.returnResult(err)
				} else {
					s.nonceFailures.Add(nonceError, queueItem)
				}
				continue
			} else if err != nil {
				nonceCacheRejectedCounter.Inc(1)
				queueItem.returnResult(err)
				continue
			} else {
				log.Warn("unreachable nonce err == nil condition hit in precheckNonces")
			}
		}
		// If neither if condition was hit, then txNonce >= stateNonce && txNonce < pendingNonce
		// This tx might still go through if previous txs fail.
		// We'll include it in the output queue in case that happens.
		outputQueueItems = append(outputQueueItems, queueItem)
	}
	nonceFailureCacheSizeGauge.Update(int64(s.nonceFailures.Len()))
	return outputQueueItems
}

func (s *Sequencer) createBlock(ctx context.Context) (returnValue bool) {
	var queueItems []txQueueItem
	var totalBatchSize int

	defer func() {
		panicErr := recover()
		if panicErr != nil {
			log.Error("sequencer block creation panicked", "panic", panicErr, "backtrace", string(debug.Stack()))
			// Return an internal error to any queue items we were trying to process
			for _, item := range queueItems {
				if !item.returnedResult {
					item.returnResult(sequencerInternalError)
				}
			}
			// Wait for the MaxBlockSpeed until attempting to create a block again
			returnValue = true
		}
	}()
	defer nonceFailureCacheSizeGauge.Update(int64(s.nonceFailures.Len()))

	config := s.config()

	// Clear out old nonceFailures
	s.nonceFailures.Resize(config.NonceFailureCacheSize)
	nextNonceExpiryTimer := s.expireNonceFailures()
	defer func() {
		// We wrap this in a closure as to not cache the current value of nextNonceExpiryTimer
		if nextNonceExpiryTimer != nil {
			nextNonceExpiryTimer.Stop()
		}
	}()

	for {
		var queueItem txQueueItem
		if s.txRetryQueue.Len() > 0 {
			queueItem = s.txRetryQueue.Pop()
		} else if len(queueItems) == 0 {
			var nextNonceExpiryChan <-chan time.Time
			if nextNonceExpiryTimer != nil {
				nextNonceExpiryChan = nextNonceExpiryTimer.C
			}
			select {
			case queueItem = <-s.txQueue:
			case <-nextNonceExpiryChan:
				// No need to stop the previous timer since it already elapsed
				nextNonceExpiryTimer = s.expireNonceFailures()
				continue
			case <-s.onForwarderSet:
				// Make sure this notification isn't outdated
				_, forwarder := s.GetPauseAndForwarder()
				if forwarder != nil {
					s.nonceFailures.Clear()
				}
				continue
			case <-ctx.Done():
				return false
			}
		} else {
			done := false
			select {
			case queueItem = <-s.txQueue:
			default:
				done = true
			}
			if done {
				break
			}
		}
		err := queueItem.ctx.Err()
		if err != nil {
			queueItem.returnResult(err)
			continue
		}
		txBytes, err := queueItem.tx.MarshalBinary()
		if err != nil {
			queueItem.returnResult(err)
			continue
		}
		if len(txBytes) > config.MaxTxDataSize {
			// This tx is too large
			queueItem.returnResult(core.ErrOversizedData)
			continue
		}
		if totalBatchSize+len(txBytes) > config.MaxTxDataSize {
			// This tx would be too large to add to this batch
			s.txRetryQueue.Push(queueItem)
			// End the batch here to put this tx in the next one
			break
		}
		totalBatchSize += len(txBytes)
		queueItems = append(queueItems, queueItem)
	}

	s.nonceCache.Resize(config.NonceCacheSize) // Would probably be better in a config hook but this is basically free
	s.nonceCache.BeginNewBlock()
	queueItems = s.precheckNonces(queueItems)
	txes := make([]*types.Transaction, len(queueItems))
	hooks := s.makeSequencingHooks()
	hooks.ConditionalOptionsForTx = make([]*arbitrum_types.ConditionalOptions, len(queueItems))
	for i, queueItem := range queueItems {
		txes[i] = queueItem.tx
		hooks.ConditionalOptionsForTx[i] = queueItem.options
	}

	if s.handleInactive(ctx, queueItems) {
		return false
	}

	timestamp := time.Now().Unix()
	s.L1BlockAndTimeMutex.Lock()
	l1Block := s.l1BlockNumber
	l1Timestamp := s.l1Timestamp
	s.L1BlockAndTimeMutex.Unlock()

	if s.l1Reader != nil && (l1Block == 0 || math.Abs(float64(l1Timestamp)-float64(timestamp)) > config.MaxAcceptableTimestampDelta.Seconds()) {
		log.Error(
			"cannot sequence: unknown L1 block or L1 timestamp too far from local clock time",
			"l1Block", l1Block,
			"l1Timestamp", time.Unix(int64(l1Timestamp), 0),
			"localTimestamp", time.Unix(int64(timestamp), 0),
		)
		return false
	}

	header := &arbos.L1IncomingMessageHeader{
		Kind:        arbos.L1MessageType_L2Message,
		Poster:      l1pricing.BatchPosterAddress,
		BlockNumber: l1Block,
		Timestamp:   uint64(timestamp),
		RequestId:   nil,
		L1BaseFee:   nil,
	}

	start := time.Now()
	block, err := s.txStreamer.SequenceTransactions(header, txes, hooks)
	elapsed := time.Since(start)
	blockCreationTimer.Update(elapsed)
	if elapsed >= time.Second*5 {
		var blockNum *big.Int
		if block != nil {
			blockNum = block.Number()
		}
		log.Warn("took over 5 seconds to sequence a block", "elapsed", elapsed, "numTxes", len(txes), "success", block != nil, "l2Block", blockNum)
	}
	if err == nil && len(hooks.TxErrors) != len(txes) {
		err = fmt.Errorf("unexpected number of error results: %v vs number of txes %v", len(hooks.TxErrors), len(txes))
	}
	if errors.Is(err, ErrRetrySequencer) {
		log.Warn("error sequencing transactions", "err", err)
		// we changed roles
		// forward if we have where to
		if s.handleInactive(ctx, queueItems) {
			return false
		}
		// try to add back to queue otherwise
		for _, item := range queueItems {
			s.txRetryQueue.Push(item)
		}
		return false
	}
	if err != nil {
		if errors.Is(err, context.Canceled) {
			// thread closed. We'll later try to forward these messages.
			for _, item := range queueItems {
				s.txRetryQueue.Push(item)
			}
			return true // don't return failure to avoid retrying immediately
		}
		log.Error("error sequencing transactions", "err", err)
		for _, queueItem := range queueItems {
			queueItem.returnResult(err)
		}
		return false
	}

	if block != nil {
		successfulBlocksCounter.Inc(1)
		s.nonceCache.Finalize(block)
	}

	madeBlock := false
	for i, err := range hooks.TxErrors {
		if err == nil {
			madeBlock = true
		}
		queueItem := queueItems[i]
		if errors.Is(err, core.ErrGasLimitReached) {
			// There's not enough gas left in the block for this tx.
			if madeBlock {
				// There was already an earlier tx in the block; retry in a fresh block.
				s.txRetryQueue.Push(queueItem)
				continue
			}
		}
		if errors.Is(err, core.ErrIntrinsicGas) {
			// Strip additional information, as it's incorrect due to L1 data gas.
			err = core.ErrIntrinsicGas
		}
		var nonceError NonceError
		if errors.As(err, &nonceError) && nonceError.txNonce > nonceError.stateNonce {
			s.nonceFailures.Add(nonceError, queueItem)
			continue
		}
		queueItem.returnResult(err)
	}
	return madeBlock
}

func (s *Sequencer) updateLatestL1Block(header *types.Header) {
	s.L1BlockAndTimeMutex.Lock()
	defer s.L1BlockAndTimeMutex.Unlock()
	if s.l1BlockNumber < header.Number.Uint64() {
		s.l1BlockNumber = header.Number.Uint64()
		s.l1Timestamp = header.Time
	}
}

func (s *Sequencer) Initialize(ctx context.Context) error {
	if s.l1Reader == nil {
		return nil
	}

	header, err := s.l1Reader.LastHeader(ctx)
	if err != nil {
		return err
	}
	s.updateLatestL1Block(header)
	return nil
}

func (s *Sequencer) Start(ctxIn context.Context) error {
	s.StopWaiter.Start(ctxIn, s)
	if s.l1Reader != nil {
		initialBlockNr := atomic.LoadUint64(&s.l1BlockNumber)
		if initialBlockNr == 0 {
			return errors.New("sequencer not initialized")
		}

		headerChan, cancel := s.l1Reader.Subscribe(false)

		s.LaunchThread(func(ctx context.Context) {
			defer cancel()
			for {
				select {
				case header, ok := <-headerChan:
					if !ok {
						return
					}
					s.updateLatestL1Block(header)
				case <-ctx.Done():
					return
				}
			}
		})

	}

	s.CallIteratively(func(ctx context.Context) time.Duration {
		nextBlock := time.Now().Add(s.config().MaxBlockSpeed)
		madeBlock := s.createBlock(ctx)
		if madeBlock {
			// Note: this may return a negative duration, but timers are fine with that (they treat negative durations as 0).
			return time.Until(nextBlock)
		} else {
			// If we didn't make a block, try again immediately.
			return 0
		}
	})

	return nil
}

func (s *Sequencer) StopAndWait() {
	s.StopWaiter.StopAndWait()
	if s.txRetryQueue.Len() == 0 && len(s.txQueue) == 0 {
		return
	}
	// this usually means that coordinator's safe-shutdown-delay is too low
	log.Warn("sequencer has queued items while shutting down", "txQueue", len(s.txQueue), "retryQueue", s.txRetryQueue.Len())
	_, forwarder := s.GetPauseAndForwarder()
	if forwarder != nil {
		var wg sync.WaitGroup
	emptyqueues:
		for {
			var item txQueueItem
			source := ""
			if s.txRetryQueue.Len() > 0 {
				item = s.txRetryQueue.Pop()
				source = "retryQueue"
			} else if s.nonceFailures.Len() > 0 {
				_, failure, _ := s.nonceFailures.GetOldest()
				failure.revived = true
				item = failure.queueItem
				s.nonceFailures.RemoveOldest()
			} else {
				select {
				case item = <-s.txQueue:
					source = "txQueue"
				default:
					break emptyqueues
				}
			}
			wg.Add(1)
			go func() {
				defer wg.Done()
				err := forwarder.PublishTransaction(item.ctx, item.tx, item.options)
				if err != nil {
					log.Warn("failed to forward transaction while shutting down", "source", source, "err", err)
				}
			}()
		}
		wg.Wait()
	}
}<|MERGE_RESOLUTION|>--- conflicted
+++ resolved
@@ -129,19 +129,12 @@
 }
 
 type txQueueItem struct {
-<<<<<<< HEAD
-	tx             *types.Transaction
-	options        *arbitrum_types.ConditionalOptions
-	resultChan     chan<- error
-	returnedResult bool
-	ctx            context.Context
-=======
 	tx              *types.Transaction
+	options         *arbitrum_types.ConditionalOptions
 	resultChan      chan<- error
 	returnedResult  bool
 	ctx             context.Context
 	firstAppearance time.Time
->>>>>>> 1e496f8b
 }
 
 func (i *txQueueItem) returnResult(err error) {
