--- conflicted
+++ resolved
@@ -53,11 +53,7 @@
 			}
 			asIndex := arbutil.MessageIndex(messageCount)
 			holdingLockout := atomicTimeRead(&coord.lockoutUntil)
-<<<<<<< HEAD
-			err := coord.chosenOneUpdate(ctx, asIndex, asIndex+1, &arbostypes.EmptyTestMessageWithMetadata)
-=======
-			err := coord.acquireLockoutAndWriteMessage(ctx, asIndex, asIndex+1, &arbstate.EmptyTestMessageWithMetadata)
->>>>>>> 2436da3f
+			err := coord.acquireLockoutAndWriteMessage(ctx, asIndex, asIndex+1, &arbostypes.EmptyTestMessageWithMetadata)
 			if err == nil {
 				sequenced[messageCount] = true
 				atomic.StoreUint64(&data.messageCount, messageCount+1)
