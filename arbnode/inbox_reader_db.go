//
// Copyright 2021, Offchain Labs, Inc. All rights reserved.
//

package arbnode

import (
	"bytes"
	"context"
	"sync"

	"github.com/ethereum/go-ethereum/common"
	"github.com/ethereum/go-ethereum/core/rawdb"
	"github.com/ethereum/go-ethereum/ethdb"
	"github.com/ethereum/go-ethereum/rlp"
	"github.com/offchainlabs/arbstate/arbos"
	"github.com/offchainlabs/arbstate/arbstate"
	"github.com/pkg/errors"
)

type InboxReaderDb struct {
	db         ethdb.Database
	inboxState *InboxState
	mutex      sync.Mutex
}

func NewInboxReaderDb(raw ethdb.Database) (*InboxReaderDb, error) {
	db := &InboxReaderDb{
		db: rawdb.NewTable(raw, arbitrumPrefix),
	}
	err := db.initialize()
	return db, err
}

func (d *InboxReaderDb) initialize() error {
	batch := d.db.NewBatch()

	hasKey, err := d.db.Has(delayedMessageCountKey)
	if err != nil {
		return err
	}
	if !hasKey {
		value, err := rlp.EncodeToBytes(uint64(0))
		if err != nil {
			return err
		}
		err = batch.Put(delayedMessageCountKey, value)
		if err != nil {
			return err
		}
	}

	hasKey, err = d.db.Has(sequencerBatchCountKey)
	if err != nil {
		return err
	}
	if !hasKey {
		value, err := rlp.EncodeToBytes(uint64(0))
		if err != nil {
			return err
		}
		err = batch.Put(sequencerBatchCountKey, value)
		if err != nil {
			return err
		}
	}

	return batch.Write()
}

var accumulatorNotFound error = errors.New("accumulator not found")

func (d *InboxReaderDb) GetDelayedAcc(seqNum uint64) (common.Hash, error) {
	key := dbKey(delayedMessagePrefix, seqNum)
	hasKey, err := d.db.Has(key)
	if err != nil {
		return common.Hash{}, err
	}
	if !hasKey {
		return common.Hash{}, accumulatorNotFound
	}
	data, err := d.db.Get(key)
	if err != nil {
		return common.Hash{}, err
	}
	if len(data) < 32 {
		return common.Hash{}, errors.New("delayed message entry missing accumulator")
	}
	var hash common.Hash
	copy(hash[:], data[:32])
	return hash, nil
}

func (d *InboxReaderDb) GetDelayedCount() (uint64, error) {
	data, err := d.db.Get(delayedMessageCountKey)
	if err != nil {
		return 0, err
	}
	var count uint64
	err = rlp.DecodeBytes(data, &count)
	if err != nil {
		return 0, err
	}
	return count, nil
}

<<<<<<< HEAD
func (d *InboxReaderDb) GetDelayedMessageAndAccumulator(seqNum uint64) (*arbos.L1IncomingMessage, common.Hash, error) {
=======
type BatchMetadata struct {
	Accumulator         common.Hash
	DelayedMessageCount uint64
}

func (d *InboxReaderDb) GetBatchMetadata(seqNum uint64) (BatchMetadata, error) {
	key := dbKey(sequencerBatchMetaPrefix, seqNum)
	hasKey, err := d.db.Has(key)
	if err != nil {
		return BatchMetadata{}, err
	}
	if !hasKey {
		return BatchMetadata{}, accumulatorNotFound
	}
	data, err := d.db.Get(key)
	if err != nil {
		return BatchMetadata{}, err
	}
	var metadata BatchMetadata
	err = rlp.DecodeBytes(data, &metadata)
	return metadata, err
}

// Convenience function wrapping GetBatchMetadata
func (d *InboxReaderDb) GetBatchAcc(seqNum uint64) (common.Hash, error) {
	meta, err := d.GetBatchMetadata(seqNum)
	return meta.Accumulator, err
}

func (d *InboxReaderDb) GetBatchCount() (uint64, error) {
	data, err := d.db.Get(sequencerBatchCountKey)
	if err != nil {
		return 0, err
	}
	var count uint64
	err = rlp.DecodeBytes(data, &count)
	if err != nil {
		return 0, err
	}
	return count, nil
}

func (d *InboxReaderDb) GetDelayedMessageBytes(seqNum uint64) ([]byte, error) {
>>>>>>> c575b47d
	key := dbKey(delayedMessagePrefix, seqNum)
	data, err := d.db.Get(key)
	if err != nil {
		return nil, common.Hash{}, err
	}
	if len(data) < 32 {
		return nil, common.Hash{}, errors.New("delayed message entry missing accumulator")
	}
<<<<<<< HEAD
	var acc common.Hash
	copy(acc[:], data[:32])
	var message arbos.L1IncomingMessage
	err = rlp.DecodeBytes(data[32:], &message)
	return &message, acc, err
}

func (d *InboxReaderDb) GetDelayedMessage(seqNum uint64) (*arbos.L1IncomingMessage, error) {
	msg, _, err := d.GetDelayedMessageAndAccumulator(seqNum)
	return msg, err
=======
	return data[32:], nil
}

func (d *InboxReaderDb) GetDelayedMessage(seqNum uint64) (*arbos.L1IncomingMessage, error) {
	data, err := d.GetDelayedMessageBytes(seqNum)
	if err != nil {
		return nil, err
	}
	return arbos.ParseIncomingL1Message(bytes.NewReader(data))
>>>>>>> c575b47d
}

func (d *InboxReaderDb) addDelayedMessages(messages []*DelayedInboxMessage) error {
	if len(messages) == 0 {
		return nil
	}
	d.mutex.Lock()
	defer d.mutex.Unlock()

	pos, err := messages[0].Message.Header.SeqNum()
	if err != nil {
		return err
	}
	var nextAcc common.Hash
	if pos > 0 {
		var err error
		nextAcc, err = d.GetDelayedAcc(pos - 1)
		if err != nil {
			if errors.Is(err, accumulatorNotFound) {
				return errors.New("missing previous delayed message")
			} else {
				return err
			}
		}
	}

	batch := d.db.NewBatch()
	for _, message := range messages {
		seqNum, err := message.Message.Header.SeqNum()
		if err != nil {
			return err
		}

		if seqNum != pos {
			return errors.New("unexpected delayed sequence number")
		}

		if nextAcc != message.BeforeInboxAcc {
			return errors.New("previous delayed accumulator mismatch")
		}
		nextAcc = message.AfterInboxAcc()

		msgKey := dbKey(delayedMessagePrefix, seqNum)

		msgData, err := message.Message.Serialize()
		if err != nil {
			return err
		}
		data := nextAcc.Bytes()
		data = append(data, msgData...)
		err = batch.Put(msgKey, data)
		if err != nil {
			return err
		}

		pos++
	}

	newDelayedCount := pos

	seqBatchIter := d.db.NewIterator(delayedSequencedPrefix, uint64ToBytes(newDelayedCount))
	defer seqBatchIter.Release()
	var reorgSeqBatchesToCount *uint64
	for {
		err = seqBatchIter.Error()
		if err != nil {
			return err
		}
		if len(seqBatchIter.Key()) == 0 {
			break
		}
		var batchSeqNum uint64
		err := rlp.DecodeBytes(seqBatchIter.Value(), &batchSeqNum)
		if err != nil {
			return err
		}
		err = batch.Delete(seqBatchIter.Key())
		if err != nil {
			return err
		}
		if reorgSeqBatchesToCount == nil {
			// Set the count to the first deleted sequence number.
			// E.g. if the deleted sequence number is 1, set the count to 1,
			// meaning that the last and only batch is at sequence number 0.
			reorgSeqBatchesToCount = &batchSeqNum
		}
	}
	// Release the iterator early.
	// It's fine to call Release multiple times,
	// which we'll do because of the defer.
	seqBatchIter.Release()
	if reorgSeqBatchesToCount != nil {
		count := *reorgSeqBatchesToCount
		err = batch.Put(sequencerBatchCountKey, uint64ToBytes(count))
		if err != nil {
			return err
		}
		err = deleteStartingAt(d.db, batch, sequencerBatchMetaPrefix, uint64ToBytes(count))
		if err != nil {
			return err
		}
		// TODO reorg inbox state based on this
	}

	err = deleteStartingAt(d.db, batch, delayedMessagePrefix, uint64ToBytes(newDelayedCount))
	if err != nil {
		return err
	}

	countData, err := rlp.EncodeToBytes(newDelayedCount)
	if err != nil {
		return err
	}
	err = batch.Put(delayedMessageCountKey, countData)
	if err != nil {
		return err
	}

	return batch.Write()
}

type multiplexerBackend struct {
	batchSeqNum           uint64
	batches               []*SequencerInboxBatch
	positionWithinMessage uint64

	ctx    context.Context
	client L1Interface
	db     *InboxReaderDb
}

func (b *multiplexerBackend) PeekSequencerInbox() ([]byte, error) {
	if len(b.batches) == 0 {
		return nil, errors.New("read past end of specified sequencer batches")
	}
	return b.batches[0].Serialize(b.ctx, b.client)
}

func (b *multiplexerBackend) GetSequencerInboxPosition() uint64 {
	return b.batchSeqNum
}

func (b *multiplexerBackend) AdvanceSequencerInbox() {
	b.batchSeqNum++
	if len(b.batches) > 0 {
		b.batches = b.batches[1:]
	}
}

func (b *multiplexerBackend) GetPositionWithinMessage() uint64 {
	return b.positionWithinMessage
}

func (b *multiplexerBackend) SetPositionWithinMessage(pos uint64) {
	b.positionWithinMessage = pos
}

func (b *multiplexerBackend) ReadDelayedInbox(seqNum uint64) ([]byte, error) {
	return b.db.GetDelayedMessageBytes(seqNum)
}

var delayedMessagesMismatch = errors.New("sequencer batch delayed messages missing or different")

func (d *InboxReaderDb) addSequencerBatches(batches []*SequencerInboxBatch) error {
	if len(batches) == 0 {
		return nil
	}
	d.mutex.Lock()
	defer d.mutex.Unlock()

	pos := batches[0].SequenceNumber
	var nextAcc common.Hash
	var prevDelayedMessages uint64
	if pos > 0 {
		meta, err := d.GetBatchMetadata(pos - 1)
		if errors.Is(err, accumulatorNotFound) {
			return errors.New("missing previous sequencer batch")
		} else if err != nil {
			return err
		}
		nextAcc = meta.Accumulator
		prevDelayedMessages = meta.DelayedMessageCount
	}

	dbBatch := d.db.NewBatch()
	err := deleteStartingAt(d.db, dbBatch, delayedSequencedPrefix, uint64ToBytes(prevDelayedMessages))
	if err != nil {
		return err
	}

	for _, batch := range batches {
		if batch.SequenceNumber != pos {
			return errors.New("unexpected batch sequence number")
		}
		if nextAcc != batch.BeforeInboxAcc {
			return errors.New("previous batch accumulator mismatch")
		}

		haveDelayedAcc, err := d.GetDelayedAcc(batch.SequenceNumber)
		if errors.Is(err, accumulatorNotFound) {
			return delayedMessagesMismatch
		} else if err != nil {
			return err
		} else if haveDelayedAcc != batch.AfterDelayedAcc {
			return delayedMessagesMismatch
		}

		nextAcc = batch.AfterInboxAcc
	}

	var messages []arbstate.MessageWithMetadata
	backend := &multiplexerBackend{
		db:          d,
		batchSeqNum: batches[0].SequenceNumber,
		batches:     batches,
	}
	multiplexer := arbstate.NewInboxMultiplexer(backend, prevDelayedMessages)
	for {
		if len(backend.batches) == 0 {
			break
		}
		msg, err := multiplexer.Peek()
		if err != nil {
			return err
		}
		err = multiplexer.Advance()
		if err != nil {
			return err
		}
		messages = append(messages, *msg)
	}

	for _, batch := range batches {
		// TODO put generated message count in batch metadata
		meta := BatchMetadata{
			Accumulator:         batch.AfterInboxAcc,
			DelayedMessageCount: batch.AfterDelayedCount,
		}
		metaBytes, err := rlp.EncodeToBytes(meta)
		if err != nil {
			return err
		}
		err = dbBatch.Put(dbKey(sequencerBatchMetaPrefix, batch.SequenceNumber), metaBytes)
		if err != nil {
			return err
		}

		seqNumData, err := rlp.EncodeToBytes(batch.SequenceNumber)
		if err != nil {
			return err
		}
		err = dbBatch.Put(dbKey(delayedSequencedPrefix, batch.AfterDelayedCount), seqNumData)
		if err != nil {
			return err
		}

		pos++
	}

	err = deleteStartingAt(d.db, dbBatch, sequencerBatchCountKey, uint64ToBytes(pos))
	if err != nil {
		return err
	}
	countData, err := rlp.EncodeToBytes(pos)
	if err != nil {
		return err
	}
	err = dbBatch.Put(sequencerBatchCountKey, countData)
	if err != nil {
		return err
	}

	// This also writes the batch
	return d.inboxState.AddMessagesAndEndBatch(batches[0].SequenceNumber, true, messages, dbBatch)
}<|MERGE_RESOLUTION|>--- conflicted
+++ resolved
@@ -104,9 +104,6 @@
 	return count, nil
 }
 
-<<<<<<< HEAD
-func (d *InboxReaderDb) GetDelayedMessageAndAccumulator(seqNum uint64) (*arbos.L1IncomingMessage, common.Hash, error) {
-=======
 type BatchMetadata struct {
 	Accumulator         common.Hash
 	DelayedMessageCount uint64
@@ -149,8 +146,7 @@
 	return count, nil
 }
 
-func (d *InboxReaderDb) GetDelayedMessageBytes(seqNum uint64) ([]byte, error) {
->>>>>>> c575b47d
+func (d *InboxReaderDb) getDelayedMessageBytesAndAccumulator(seqNum uint64) ([]byte, common.Hash, error) {
 	key := dbKey(delayedMessagePrefix, seqNum)
 	data, err := d.db.Get(key)
 	if err != nil {
@@ -159,28 +155,23 @@
 	if len(data) < 32 {
 		return nil, common.Hash{}, errors.New("delayed message entry missing accumulator")
 	}
-<<<<<<< HEAD
 	var acc common.Hash
 	copy(acc[:], data[:32])
-	var message arbos.L1IncomingMessage
-	err = rlp.DecodeBytes(data[32:], &message)
-	return &message, acc, err
+	return data[32:], acc, err
+}
+
+func (d *InboxReaderDb) GetDelayedMessageAndAccumulator(seqNum uint64) (*arbos.L1IncomingMessage, common.Hash, error) {
+	data, acc, err := d.getDelayedMessageBytesAndAccumulator(seqNum)
+	if err != nil {
+		return nil, acc, err
+	}
+	message, err := arbos.ParseIncomingL1Message(bytes.NewReader(data))
+	return message, acc, err
 }
 
 func (d *InboxReaderDb) GetDelayedMessage(seqNum uint64) (*arbos.L1IncomingMessage, error) {
 	msg, _, err := d.GetDelayedMessageAndAccumulator(seqNum)
 	return msg, err
-=======
-	return data[32:], nil
-}
-
-func (d *InboxReaderDb) GetDelayedMessage(seqNum uint64) (*arbos.L1IncomingMessage, error) {
-	data, err := d.GetDelayedMessageBytes(seqNum)
-	if err != nil {
-		return nil, err
-	}
-	return arbos.ParseIncomingL1Message(bytes.NewReader(data))
->>>>>>> c575b47d
 }
 
 func (d *InboxReaderDb) addDelayedMessages(messages []*DelayedInboxMessage) error {
@@ -339,7 +330,8 @@
 }
 
 func (b *multiplexerBackend) ReadDelayedInbox(seqNum uint64) ([]byte, error) {
-	return b.db.GetDelayedMessageBytes(seqNum)
+	data, _, err := b.db.getDelayedMessageBytesAndAccumulator(seqNum)
+	return data, err
 }
 
 var delayedMessagesMismatch = errors.New("sequencer batch delayed messages missing or different")
