--- conflicted
+++ resolved
@@ -18,27 +18,23 @@
 	SignerMask          uint64 `json:"signermask"`
 }
 
-<<<<<<< HEAD
 func NewRPCAggregator(ctx context.Context, config das.AggregatorConfig) (*das.Aggregator, error) {
-=======
-func NewRPCAggregator(config das.AggregatorConfig) (*das.Aggregator, error) {
 	services, err := setUpServices(config)
 	if err != nil {
 		return nil, err
 	}
-	return das.NewAggregator(config, services)
+	return das.NewAggregator(ctx, config, services)
 }
 
-func NewRPCAggregatorWithL1Info(config das.AggregatorConfig, l1client arbutil.L1Interface, seqInboxAddress common.Address) (*das.Aggregator, error) {
+func NewRPCAggregatorWithL1Info(ctx context.Context, config das.AggregatorConfig, l1client arbutil.L1Interface, seqInboxAddress common.Address) (*das.Aggregator, error) {
 	services, err := setUpServices(config)
 	if err != nil {
 		return nil, err
 	}
-	return das.NewAggregatorWithL1Info(config, services, l1client, seqInboxAddress)
+	return das.NewAggregatorWithL1Info(ctx, config, services, l1client, seqInboxAddress)
 }
 
 func setUpServices(config das.AggregatorConfig) ([]das.ServiceDetails, error) {
->>>>>>> f6834994
 	var cs []BackendConfig
 	err := json.Unmarshal([]byte(config.Backends), &cs)
 	if err != nil {
@@ -65,10 +61,6 @@
 
 		services = append(services, *d)
 	}
-<<<<<<< HEAD
 
-	return das.NewAggregator(ctx, config, services)
-=======
 	return services, nil
->>>>>>> f6834994
 }