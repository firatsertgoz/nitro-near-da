// Copyright 2021-2022, Offchain Labs, Inc.
// For license information, see https://github.com/nitro/blob/master/LICENSE

package das

import (
	"bytes"
	"context"
	"errors"
	"fmt"
	"math/bits"

	"github.com/ethereum/go-ethereum/crypto"
	"github.com/ethereum/go-ethereum/log"
	"github.com/offchainlabs/nitro/arbstate"
	"github.com/offchainlabs/nitro/blsSignatures"
	flag "github.com/spf13/pflag"
)

type AggregatorConfig struct {
	// sequencer public key
	AssumedHonest int    `koanf:"assumed-honest"`
	Backends      string `koanf:"backends"`
}

var DefaultAggregatorConfig = AggregatorConfig{}

func AggregatorConfigAddOptions(prefix string, f *flag.FlagSet) {
	f.Int(prefix+".assumed-honest", DefaultAggregatorConfig.AssumedHonest, "Number of assumed honest backends (H). If there are N backends, K=N+1-H valid responses are required to consider an Store request to be successful.")
	f.String(prefix+".backends", DefaultAggregatorConfig.Backends, "JSON RPC backend configuration")
}

type Aggregator struct {
	config   AggregatorConfig
	services []ServiceDetails

	/// calculated fields
	requiredServicesForStore       int
	maxAllowedServiceStoreFailures int
	keysetHash                     [32]byte
}

type ServiceDetails struct {
	service     DataAvailabilityService
	pubKey      blsSignatures.PublicKey
	signersMask uint64
}

func NewServiceDetails(service DataAvailabilityService, pubKey blsSignatures.PublicKey, signersMask uint64) (*ServiceDetails, error) {
	if bits.OnesCount64(signersMask) != 1 {
		return nil, fmt.Errorf("Tried to configure backend DAS %v with invalid signersMask %X", service, signersMask)
	}
	return &ServiceDetails{
		service:     service,
		pubKey:      pubKey,
		signersMask: signersMask,
	}, nil
}

func NewAggregator(config AggregatorConfig, services []ServiceDetails) (*Aggregator, error) {
	var aggSignersMask uint64
	pubKeys := []blsSignatures.PublicKey{}
	for _, d := range services {
		if bits.OnesCount64(d.signersMask) != 1 {
			return nil, fmt.Errorf("Tried to configure backend DAS %v with invalid signersMask %X", d.service, d.signersMask)
		}
		aggSignersMask |= d.signersMask
		pubKeys = append(pubKeys, d.pubKey)
	}
	if bits.OnesCount64(aggSignersMask) != len(services) {
		return nil, errors.New("At least two signers share a mask")
	}

	keyset := &arbstate.DataAvailabilityKeyset{
		AssumedHonest: uint64(config.assumedHonest),
		PubKeys:       pubKeys,
	}
	keysetHashBuf, err := keyset.Hash()
	if err != nil {
		return nil, err
	}
	var keysetHash [32]byte
	copy(keysetHash[:], keysetHashBuf)

	return &Aggregator{
		config:                         config,
		services:                       services,
<<<<<<< HEAD
		requiredServicesForStore:       len(services) + 1 - config.assumedHonest,
		maxAllowedServiceStoreFailures: config.assumedHonest - 1,
		keysetHash:                     keysetHash,
=======
		requiredServicesForStore:       len(services) + 1 - config.AssumedHonest,
		maxAllowedServiceStoreFailures: config.AssumedHonest - 1,
>>>>>>> 9bc856a6
	}, nil
}

// Retrieve calls  on each backend DAS in parallel and returns immediately on the
// first successful response where the data matches the requested hash. Otherwise
// if all requests fail or if its context is canceled (eg via TimeoutWrapper) then
// it returns an error.
func (a *Aggregator) Retrieve(ctx context.Context, cert []byte) ([]byte, error) {
	requestedCert, err := arbstate.DeserializeDASCertFrom(bytes.NewReader(cert))
	if err != nil {
		return nil, err
	}

	// Cert is the aggregate cert, validate it against DAS public keys
	var servicesThatSignedCert []ServiceDetails
	var pubKeys []blsSignatures.PublicKey
	for _, d := range a.services {
		if requestedCert.SignersMask&d.signersMask != 0 {
			servicesThatSignedCert = append(servicesThatSignedCert, d)
			pubKeys = append(pubKeys, d.pubKey)
		}
	}
	if len(servicesThatSignedCert) < a.requiredServicesForStore {
		return nil, fmt.Errorf("Cert %v was only signed by %d DASes, %d required.", requestedCert, len(servicesThatSignedCert), a.requiredServicesForStore)
	}

	signedBlob := serializeSignableFields(*requestedCert)
	sigMatch, err := blsSignatures.VerifySignature(requestedCert.Sig, signedBlob, blsSignatures.AggregatePublicKeys(pubKeys))
	if err != nil {
		return nil, err
	}
	if !sigMatch {
		return nil, errors.New("Signature of data in cert passed in doesn't match")
	}

	// Query all services, even those that didn't sign.
	// They may have been late in returning a response after storing the data,
	// or got the data by some other means.
	blobChan := make(chan []byte, len(a.services))
	errorChan := make(chan error, len(a.services))
	subCtx, cancel := context.WithCancel(ctx)
	defer cancel()
	for _, d := range a.services {
		go func(ctx context.Context, d ServiceDetails) {
			blob, err := d.service.Retrieve(ctx, cert)
			if err != nil {
				errorChan <- err
				return
			}
			if bytes.Equal(crypto.Keccak256(blob), requestedCert.DataHash[:]) {
				blobChan <- blob
			} else {
				errorChan <- fmt.Errorf("DAS (mask %X) returned data that doesn't match requested hash!", d.signersMask)
			}
		}(subCtx, d)
	}

	errorCount := 0
	var errorCollection []error
	for errorCount < len(a.services) {
		select {
		case blob := <-blobChan:
			return blob, nil
		case err = <-errorChan:
			errorCollection = append(errorCollection, err)
			log.Warn("Couldn't retrieve message from DAS", "err", err)
			errorCount++
		case <-ctx.Done():
			break
		}
	}

	return nil, fmt.Errorf("Data wasn't able to be retrieved from any DAS: %v", errorCollection)
}

type storeResponse struct {
	details ServiceDetails
	sig     blsSignatures.Signature
	err     error
}

// Store calls Store on each backend DAS in parallel and collects responses.
// If there were at least K responses then it aggregates the signatures and
// signersMasks from each DAS together into the DataAvailabilityCertificate
// then Store returns immediately. If there were any backend Store subroutines
// that were still running when Aggregator.Store returns, they are allowed to
// continue running until the context is canceled (eg via TimeoutWrapper),
// with their results discarded.
//
// If Store gets enough errors that K successes is impossible, then it stops early
// and returns an error.
//
// If Store gets not enough successful responses by the time its context is canceled
// (eg via TimeoutWrapper) then it also returns an error.
func (a *Aggregator) Store(ctx context.Context, message []byte, timeout uint64) (*arbstate.DataAvailabilityCertificate, error) {
	responses := make(chan storeResponse, len(a.services))

	expectedHash := crypto.Keccak256(message)
	for _, d := range a.services {
		go func(ctx context.Context, d ServiceDetails) {
			cert, err := d.service.Store(ctx, message, timeout)
			if err != nil {
				responses <- storeResponse{d, nil, err}
				return
			}

			verified, err := blsSignatures.VerifySignature(cert.Sig, serializeSignableFields(*cert), d.pubKey)
			if err != nil {
				responses <- storeResponse{d, nil, err}
				return
			}
			if !verified {
				responses <- storeResponse{d, nil, errors.New("Signature verification failed.")}
				return
			}

			// SignersMask from backend DAS is ignored.

			if !bytes.Equal(cert.DataHash[:], expectedHash) {
				responses <- storeResponse{d, nil, errors.New("Hash verification failed.")}
				return
			}
			if cert.Timeout != timeout {
				responses <- storeResponse{d, nil, fmt.Errorf("Timeout was %d, expected %d", cert.Timeout, timeout)}
				return
			}

			responses <- storeResponse{d, cert.Sig, nil}
		}(ctx, d)
	}

	var pubKeys []blsSignatures.PublicKey
	var sigs []blsSignatures.Signature
	var aggCert arbstate.DataAvailabilityCertificate
	var aggSignersMask uint64
	var storeFailures, successfullyStoredCount int
	var errs []error
	for i := 0; i < len(a.services) && storeFailures <= a.maxAllowedServiceStoreFailures && successfullyStoredCount < a.requiredServicesForStore; i++ {
		select {
		case <-ctx.Done():
			break
		case r := <-responses:
			if r.err != nil {
				storeFailures++
				errs = append(errs, fmt.Errorf("Error from backend %v, with signer mask %d: %w", r.details.service, r.details.signersMask, r.err))
				continue
			}

			pubKeys = append(pubKeys, r.details.pubKey)
			sigs = append(sigs, r.sig)
			aggSignersMask |= r.details.signersMask
			successfullyStoredCount++
		}
	}

	if successfullyStoredCount < a.requiredServicesForStore {
		return nil, fmt.Errorf("Aggregator failed to store message to at least %d out of %d DASes (assuming %d are honest), errors received %d, %v", a.requiredServicesForStore, len(a.services), a.config.AssumedHonest, storeFailures, errs)
	}

	aggCert.Sig = blsSignatures.AggregateSignatures(sigs)
	aggPubKey := blsSignatures.AggregatePublicKeys(pubKeys)
	aggCert.SignersMask = aggSignersMask
	copy(aggCert.DataHash[:], expectedHash)
	aggCert.Timeout = timeout
	aggCert.KeysetHash = a.keysetHash

	verified, err := blsSignatures.VerifySignature(aggCert.Sig, serializeSignableFields(aggCert), aggPubKey)
	if err != nil {
		return nil, err
	}
	if !verified {
		return nil, errors.New("Failed aggregate signature check")
	}
	return &aggCert, nil
}

func (a *Aggregator) String() string {
	var b bytes.Buffer
	b.WriteString("das.Aggregator{")
	first := true
	for _, d := range a.services {
		if !first {
			b.WriteString(",")
		}
		b.WriteString(fmt.Sprintf("signersMask(aggregator):%d,", d.signersMask))
		b.WriteString(d.service.String())
	}
	b.WriteString("}")
	return b.String()
}<|MERGE_RESOLUTION|>--- conflicted
+++ resolved
@@ -72,7 +72,7 @@
 	}
 
 	keyset := &arbstate.DataAvailabilityKeyset{
-		AssumedHonest: uint64(config.assumedHonest),
+		AssumedHonest: uint64(config.AssumedHonest),
 		PubKeys:       pubKeys,
 	}
 	keysetHashBuf, err := keyset.Hash()
@@ -85,14 +85,9 @@
 	return &Aggregator{
 		config:                         config,
 		services:                       services,
-<<<<<<< HEAD
-		requiredServicesForStore:       len(services) + 1 - config.assumedHonest,
-		maxAllowedServiceStoreFailures: config.assumedHonest - 1,
-		keysetHash:                     keysetHash,
-=======
 		requiredServicesForStore:       len(services) + 1 - config.AssumedHonest,
 		maxAllowedServiceStoreFailures: config.AssumedHonest - 1,
->>>>>>> 9bc856a6
+		keysetHash:                     keysetHash,
 	}, nil
 }
 
