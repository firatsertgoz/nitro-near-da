// Copyright 2021-2022, Offchain Labs, Inc.
// For license information, see https://github.com/nitro/blob/master/LICENSE

package das

import (
	"bytes"
	"context"
	"fmt"
	"io/ioutil"
	"os"
	"testing"
	"time"

	"github.com/offchainlabs/nitro/util/testhelpers"
)

func testDASStoreRetrieveMultipleInstances(t *testing.T, storageType string) {
	firstCtx, firstCancel := context.WithCancel(context.Background())

	dbPath, err := ioutil.TempDir("/tmp", "das_test")
	defer os.RemoveAll(dbPath)
	Require(t, err)

	config := LocalDiskDASConfig{
		KeyDir:            dbPath,
		DataDir:           dbPath,
		AllowGenerateKeys: true,
		L1NodeURL:         "none",
		StorageType:       storageType,
	}
	das, err := NewLocalDiskDAS(firstCtx, config)
	Require(t, err, "no das")

	timeout := uint64(time.Now().Add(time.Hour * 24).Unix())
	messageSaved := []byte("hello world")
	cert, err := das.Store(firstCtx, messageSaved, timeout, []byte{})
	Require(t, err, "Error storing message")
	if cert.Timeout != timeout {
		Fail(t, fmt.Sprintf("Expected timeout of %d in cert, was %d", timeout, cert.Timeout))
	}

<<<<<<< HEAD
	messageRetrieved, err := das.Retrieve(firstCtx, cert)
=======
	messageRetrieved, err := das.GetByHash(firstCtx, cert.DataHash[:])
>>>>>>> b05f6f88
	Require(t, err, "Failed to retrieve message")
	if !bytes.Equal(messageSaved, messageRetrieved) {
		Fail(t, "Retrieved message is not the same as stored one.")
	}

	messageRetrieved, err = das.GetByHash(firstCtx, cert.DataHash[:])
	Require(t, err, "Failed to getByHash message")
	if !bytes.Equal(messageSaved, messageRetrieved) {
		Fail(t, "Retrieved message is not the same as stored one.")
	}

	firstCancel()
<<<<<<< HEAD
	time.Sleep(100 * time.Millisecond)
=======
	time.Sleep(500 * time.Millisecond)
>>>>>>> b05f6f88

	// 2nd das instance can read keys from disk
	secondCtx, secondCancel := context.WithCancel(context.Background())
	defer secondCancel()

	das2, err := NewLocalDiskDAS(secondCtx, config)
	Require(t, err, "no das")

<<<<<<< HEAD
	messageRetrieved2, err := das2.Retrieve(secondCtx, cert)
=======
	messageRetrieved2, err := das2.GetByHash(secondCtx, cert.DataHash[:])
>>>>>>> b05f6f88
	Require(t, err, "Failed to retrieve message")
	if !bytes.Equal(messageSaved, messageRetrieved2) {
		Fail(t, "Retrieved message is not the same as stored one.")
	}

	messageRetrieved2, err = das2.GetByHash(secondCtx, cert.DataHash[:])
	Require(t, err, "Failed to getByHash message")
	if !bytes.Equal(messageSaved, messageRetrieved2) {
		Fail(t, "Retrieved message is not the same as stored one.")
	}
}

func TestDASStoreRetrieveMultipleInstancesFiles(t *testing.T) {
	testDASStoreRetrieveMultipleInstances(t, "files")
}

func TestDASStoreRetrieveMultipleInstancesDB(t *testing.T) {
	testDASStoreRetrieveMultipleInstances(t, "db")
}

func testDASMissingMessage(t *testing.T, storageType string) {
	ctx, cancel := context.WithCancel(context.Background())
	defer cancel()

	dbPath, err := ioutil.TempDir("/tmp", "das_test")
	defer os.RemoveAll(dbPath)
	Require(t, err)

	config := LocalDiskDASConfig{
		KeyDir:            dbPath,
		DataDir:           dbPath,
		AllowGenerateKeys: true,
		L1NodeURL:         "none",
		StorageType:       storageType,
	}
	das, err := NewLocalDiskDAS(ctx, config)
	Require(t, err, "no das")

	messageSaved := []byte("hello world")
	timeout := uint64(time.Now().Add(time.Hour * 24).Unix())
	cert, err := das.Store(ctx, messageSaved, timeout, []byte{})
	Require(t, err, "Error storing message")
	if cert.Timeout != timeout {
		Fail(t, fmt.Sprintf("Expected timeout of %d in cert, was %d", timeout, cert.Timeout))
	}

	// Change the hash to look up
	cert.DataHash[0] += 1

	_, err = das.GetByHash(ctx, cert.DataHash[:])
	if err == nil {
		Fail(t, "Expected an error when retrieving message that is not in the store.")
	}

	_, err = das.GetByHash(ctx, cert.DataHash[:])
	if err == nil {
		Fail(t, "Expected an error when getting by hash a message that is not in the store.")
	}
}

func TestDASMissingMessageFiles(t *testing.T) {
	testDASMissingMessage(t, "files")
}

func TestDASMissingMessageDB(t *testing.T) {
	testDASMissingMessage(t, "db")
}

func Require(t *testing.T, err error, printables ...interface{}) {
	t.Helper()
	testhelpers.RequireImpl(t, err, printables...)
}

func Fail(t *testing.T, printables ...interface{}) {
	t.Helper()
	testhelpers.FailImpl(t, printables...)
}<|MERGE_RESOLUTION|>--- conflicted
+++ resolved
@@ -40,11 +40,7 @@
 		Fail(t, fmt.Sprintf("Expected timeout of %d in cert, was %d", timeout, cert.Timeout))
 	}
 
-<<<<<<< HEAD
-	messageRetrieved, err := das.Retrieve(firstCtx, cert)
-=======
 	messageRetrieved, err := das.GetByHash(firstCtx, cert.DataHash[:])
->>>>>>> b05f6f88
 	Require(t, err, "Failed to retrieve message")
 	if !bytes.Equal(messageSaved, messageRetrieved) {
 		Fail(t, "Retrieved message is not the same as stored one.")
@@ -57,11 +53,7 @@
 	}
 
 	firstCancel()
-<<<<<<< HEAD
-	time.Sleep(100 * time.Millisecond)
-=======
 	time.Sleep(500 * time.Millisecond)
->>>>>>> b05f6f88
 
 	// 2nd das instance can read keys from disk
 	secondCtx, secondCancel := context.WithCancel(context.Background())
@@ -70,11 +62,7 @@
 	das2, err := NewLocalDiskDAS(secondCtx, config)
 	Require(t, err, "no das")
 
-<<<<<<< HEAD
-	messageRetrieved2, err := das2.Retrieve(secondCtx, cert)
-=======
 	messageRetrieved2, err := das2.GetByHash(secondCtx, cert.DataHash[:])
->>>>>>> b05f6f88
 	Require(t, err, "Failed to retrieve message")
 	if !bytes.Equal(messageSaved, messageRetrieved2) {
 		Fail(t, "Retrieved message is not the same as stored one.")
