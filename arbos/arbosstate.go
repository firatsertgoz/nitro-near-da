--- conflicted
+++ resolved
@@ -70,24 +70,14 @@
 }
 
 type ArbosState struct {
-<<<<<<< HEAD
-	formatVersion        common.Hash
-	nextAlloc            common.Hash
-	gasPool              int64
-	smallGasPool         int64
-	gasPriceWei          common.Hash
-	lastTimestampSeen    common.Hash
-	retryableQueue	     *QueueInStorage
-	backingStorage       BackingEvmStorage
-=======
 	formatVersion     *big.Int
 	nextAlloc         *common.Hash
 	gasPool           *StorageBackedInt64
 	smallGasPool      *StorageBackedInt64
 	gasPriceWei       *big.Int
 	lastTimestampSeen *big.Int
+	retryableQueue	     *QueueInStorage
 	backingStorage    EvmStorage
->>>>>>> 08cf6d67
 }
 
 func OpenArbosState(stateDB *state.StateDB) *ArbosState {
@@ -95,35 +85,12 @@
 
 	for tryStorageUpgrade(backingStorage) {}
 
-<<<<<<< HEAD
-	formatVersion := backingStorage.Get(IntToHash(0))
-	nextAlloc := backingStorage.Get(IntToHash(1))
-	gasPool, err := backingStorage.GetAsInt64(IntToHash(2))
-	if err != nil {
-		panic(err)
-	}
-	smallGasPool, err := backingStorage.GetAsInt64(IntToHash(3))
-	if err != nil {
-		panic(err)
-	}
-	gasPriceWei := backingStorage.Get(IntToHash(4))
-	lastTimestampSeen := backingStorage.Get(IntToHash(5))
-	retryableQueueOffset := backingStorage.Get(IntToHash(6))
-	ret := &ArbosState{
-		formatVersion,
-		nextAlloc,
-		gasPool,
-		smallGasPool,
-		gasPriceWei,
-		lastTimestampSeen,
-=======
 	return &ArbosState{
 		nil,
 		nil,
 		nil,
 		nil,
 		nil,
->>>>>>> 08cf6d67
 		nil,
 		backingStorage,
 	}
@@ -293,11 +260,7 @@
 
 func (seg *SizedArbosStorageSegment) Get(offset uint64) common.Hash {
 	if offset >= seg.size {
-<<<<<<< HEAD
-		return common.Hash{}, errors.New("out of bounds Get to storage segment")
-=======
 		panic("out of bounds access to storage segment")
->>>>>>> 08cf6d67
 	}
 	return seg.storage.backingStorage.Get(hashPlusInt(seg.offset, int64(1+offset)))
 }
@@ -373,18 +336,7 @@
 	return buf[:size]
 }
 
-<<<<<<< HEAD
-func (seg* ArbosStorageSegment) Clear() {
-	for i := uint64(0); i <= seg.size; i++ {   // <= because we want to clear size+1 slots
-		offset := common.BigToHash(new(big.Int).Add(seg.offset.Big(), IntToHash(int64(i)).Big()))
-		seg.storage.backingStorage.Set(offset, common.Hash{})
-	}
-}
-
-func (seg *ArbosStorageSegment) Equals(other *ArbosStorageSegment) bool {
-=======
 func (seg *SizedArbosStorageSegment) Equals(other *SizedArbosStorageSegment) bool {
->>>>>>> 08cf6d67
 	return seg.offset == other.offset
 }
 
