// Copyright 2021-2022, Offchain Labs, Inc.
// For license information, see https://github.com/nitro/blob/master/LICENSE

package l1pricing

import (
	"errors"
	"fmt"
	"math/big"
	"sync/atomic"

	"github.com/ethereum/go-ethereum/common/math"

	"github.com/ethereum/go-ethereum/core/vm"
	"github.com/ethereum/go-ethereum/params"

	"github.com/offchainlabs/nitro/arbcompress"
	"github.com/offchainlabs/nitro/util/arbmath"
	am "github.com/offchainlabs/nitro/util/arbmath"

	"github.com/ethereum/go-ethereum/common"
	"github.com/ethereum/go-ethereum/core"
	"github.com/ethereum/go-ethereum/core/types"
	"github.com/ethereum/go-ethereum/log"
	"github.com/offchainlabs/nitro/arbos/storage"
	"github.com/offchainlabs/nitro/arbos/util"
)

type L1PricingState struct {
	storage *storage.Storage

	// parameters
	batchPosterTable   *BatchPostersTable
	payRewardsTo       storage.StorageBackedAddress
	equilibrationUnits storage.StorageBackedBigInt
	inertia            storage.StorageBackedUint64
	perUnitReward      storage.StorageBackedUint64
	// variables
	lastUpdateTime     storage.StorageBackedUint64 // timestamp of the last update from L1 that we processed
	fundsDueForRewards storage.StorageBackedBigInt
	// funds collected since update are recorded as the balance in account L1PricerFundsPoolAddress
	unitsSinceUpdate storage.StorageBackedUint64 // calldata units collected for since last update
	pricePerUnit     storage.StorageBackedBigInt // current price per calldata unit
}

var (
	BatchPosterTableKey      = []byte{0}
	BatchPosterAddress       = common.HexToAddress("0xA4B000000000000000000073657175656e636572")
	BatchPosterPayToAddress  = BatchPosterAddress
	L1PricerFundsPoolAddress = common.HexToAddress("0xA4B00000000000000000000000000000000000f6")

	ErrInvalidTime = errors.New("invalid timestamp")
)

const (
	payRewardsToOffset uint64 = iota
	equilibrationUnitsOffset
	inertiaOffset
	perUnitRewardOffset
	lastUpdateTimeOffset
	fundsDueForRewardsOffset
	unitsSinceOffset
	pricePerUnitOffset
)

const (
	InitialEquilibrationUnits uint64 = 60 * params.TxDataNonZeroGasEIP2028 * 100000 // one minute at 100000 bytes / sec
	InitialInertia                   = 10
	InitialPerUnitReward             = 10
	InitialPricePerUnitWei           = 50 * params.GWei
)

func InitializeL1PricingState(sto *storage.Storage) error {
	bptStorage := sto.OpenSubStorage(BatchPosterTableKey)
	if err := InitializeBatchPostersTable(bptStorage); err != nil {
		return err
	}
	bpTable := OpenBatchPostersTable(bptStorage)
	if _, err := bpTable.AddPoster(BatchPosterAddress, BatchPosterPayToAddress); err != nil {
		return err
	}
	if err := sto.SetByUint64(payRewardsToOffset, util.AddressToHash(BatchPosterAddress)); err != nil {
		return err
	}
	equilibrationUnits := sto.OpenStorageBackedBigInt(equilibrationUnitsOffset)
	if err := equilibrationUnits.Set(am.UintToBig(InitialEquilibrationUnits)); err != nil {
		return err
	}
	if err := sto.SetUint64ByUint64(inertiaOffset, InitialInertia); err != nil {
		return err
	}
	fundsDueForRewards := sto.OpenStorageBackedBigInt(fundsDueForRewardsOffset)
	if err := fundsDueForRewards.Set(common.Big0); err != nil {
		return err
	}
	if err := sto.SetUint64ByUint64(perUnitRewardOffset, InitialPerUnitReward); err != nil {
		return err
	}
	pricePerUnit := sto.OpenStorageBackedBigInt(pricePerUnitOffset)
	return pricePerUnit.SetByUint(InitialPricePerUnitWei)
}

func OpenL1PricingState(sto *storage.Storage) *L1PricingState {
	return &L1PricingState{
		sto,
		OpenBatchPostersTable(sto.OpenSubStorage(BatchPosterTableKey)),
		sto.OpenStorageBackedAddress(payRewardsToOffset),
		sto.OpenStorageBackedBigInt(equilibrationUnitsOffset),
		sto.OpenStorageBackedUint64(inertiaOffset),
		sto.OpenStorageBackedUint64(perUnitRewardOffset),
		sto.OpenStorageBackedUint64(lastUpdateTimeOffset),
		sto.OpenStorageBackedBigInt(fundsDueForRewardsOffset),
		sto.OpenStorageBackedUint64(unitsSinceOffset),
		sto.OpenStorageBackedBigInt(pricePerUnitOffset),
	}
}

func (ps *L1PricingState) BatchPosterTable() *BatchPostersTable {
	return ps.batchPosterTable
}

func (ps *L1PricingState) PayRewardsTo() (common.Address, error) {
	return ps.payRewardsTo.Get()
}

func (ps *L1PricingState) SetPayRewardsTo(addr common.Address) error {
	return ps.payRewardsTo.Set(addr)
}

func (ps *L1PricingState) EquilibrationUnits() (*big.Int, error) {
	return ps.equilibrationUnits.Get()
}

func (ps *L1PricingState) SetEquilibrationUnits(equilUnits *big.Int) error {
	return ps.equilibrationUnits.Set(equilUnits)
}

func (ps *L1PricingState) Inertia() (uint64, error) {
	return ps.inertia.Get()
}

func (ps *L1PricingState) SetInertia(inertia uint64) error {
	return ps.inertia.Set(inertia)
}

func (ps *L1PricingState) PerUnitReward() (uint64, error) {
	return ps.perUnitReward.Get()
}

func (ps *L1PricingState) SetPerUnitReward(weiPerUnit uint64) error {
	return ps.perUnitReward.Set(weiPerUnit)
}

func (ps *L1PricingState) LastUpdateTime() (uint64, error) {
	return ps.lastUpdateTime.Get()
}

func (ps *L1PricingState) SetLastUpdateTime(t uint64) error {
	return ps.lastUpdateTime.Set(t)
}

func (ps *L1PricingState) FundsDueForRewards() (*big.Int, error) {
	return ps.fundsDueForRewards.Get()
}

func (ps *L1PricingState) SetFundsDueForRewards(amt *big.Int) error {
	return ps.fundsDueForRewards.Set(amt)
}

func (ps *L1PricingState) UnitsSinceUpdate() (uint64, error) {
	return ps.unitsSinceUpdate.Get()
}

func (ps *L1PricingState) SetUnitsSinceUpdate(units uint64) error {
	return ps.unitsSinceUpdate.Set(units)
}

func (ps *L1PricingState) AddToUnitsSinceUpdate(units uint64) error {
	oldUnits, err := ps.unitsSinceUpdate.Get()
	if err != nil {
		return err
	}
	return ps.unitsSinceUpdate.Set(oldUnits + units)
}

func (ps *L1PricingState) PricePerUnit() (*big.Int, error) {
	return ps.pricePerUnit.Get()
}

func (ps *L1PricingState) SetPricePerUnit(price *big.Int) error {
	return ps.pricePerUnit.Set(price)
}

func (ps *L1PricingState) L1BaseFeeEstimate() (*big.Int, error) {
	perUnit, err := ps.pricePerUnit.Get()
	if err != nil {
		return nil, err
	}
	return arbmath.BigMulByUint(perUnit, 16), nil
}

// Update the pricing model based on a payment by a batch poster
func (ps *L1PricingState) UpdateForBatchPosterSpending(statedb vm.StateDB, evm *vm.EVM, updateTime uint64, currentTime uint64, batchPoster common.Address, weiSpent *big.Int) error {
	batchPosterTable := ps.BatchPosterTable()
	posterState, err := batchPosterTable.OpenPoster(batchPoster, true)
	if err != nil {
		return err
	}

	// compute previous shortfall
	totalFundsDue, err := batchPosterTable.TotalFundsDue()
	if err != nil {
		return err
	}
	fundsDueForRewards, err := ps.FundsDueForRewards()
	if err != nil {
		return err
	}
	oldSurplus := am.BigSub(statedb.GetBalance(L1PricerFundsPoolAddress), am.BigAdd(totalFundsDue, fundsDueForRewards))

	// compute allocation fraction -- will allocate updateTimeDelta/timeDelta fraction of units and funds to this update
	lastUpdateTime, err := ps.LastUpdateTime()
	if err != nil {
		return err
	}
	if lastUpdateTime == 0 && currentTime > 0 { // it's the first update, so there isn't a last update time
		lastUpdateTime = updateTime - 1
	}
	if updateTime >= currentTime || updateTime < lastUpdateTime {
		return ErrInvalidTime
	}
	updateTimeDelta := updateTime - lastUpdateTime
	timeDelta := currentTime - lastUpdateTime

	// allocate units to this update
	unitsSinceUpdate, err := ps.UnitsSinceUpdate()
	if err != nil {
		return err
	}
	unitsAllocated := unitsSinceUpdate * updateTimeDelta / timeDelta
	unitsSinceUpdate -= unitsAllocated
	if err := ps.SetUnitsSinceUpdate(unitsSinceUpdate); err != nil {
		return err
	}

	dueToPoster, err := posterState.FundsDue()
	if err != nil {
		return err
	}
	err = posterState.SetFundsDue(am.BigAdd(dueToPoster, weiSpent))
	if err != nil {
		return err
	}
	perUnitReward, err := ps.PerUnitReward()
	if err != nil {
		return err
	}
	fundsDueForRewards = am.BigAdd(fundsDueForRewards, am.BigMulByUint(am.UintToBig(unitsAllocated), perUnitReward))
	if err := ps.SetFundsDueForRewards(fundsDueForRewards); err != nil {
		return err
	}

	// allocate funds to this update
	collectedSinceUpdate := statedb.GetBalance(L1PricerFundsPoolAddress)
	availableFunds := am.BigDivByUint(am.BigMulByUint(collectedSinceUpdate, updateTimeDelta), timeDelta)

	// pay rewards, as much as possible
	paymentForRewards := am.BigMulByUint(am.UintToBig(perUnitReward), unitsAllocated)
	if am.BigLessThan(availableFunds, paymentForRewards) {
		paymentForRewards = availableFunds
	}
	fundsDueForRewards = am.BigSub(fundsDueForRewards, paymentForRewards)
	if err := ps.SetFundsDueForRewards(fundsDueForRewards); err != nil {
		return err
	}
	payRewardsTo, err := ps.PayRewardsTo()
	if err != nil {
		return err
	}
	err = util.TransferBalance(&L1PricerFundsPoolAddress, &payRewardsTo, paymentForRewards, evm, util.TracingBeforeEVM, "batchPosterReward")
	if err != nil {
		return err
	}
	availableFunds = am.BigSub(availableFunds, paymentForRewards)

	// settle up our batch poster payments owed, as much as possible
	allPosterAddrs, err := batchPosterTable.AllPosters(math.MaxUint64)
	if err != nil {
		return err
	}
	for _, posterAddr := range allPosterAddrs {
		poster, err := batchPosterTable.OpenPoster(posterAddr, false)
		if err != nil {
			return err
		}
		balanceDueToPoster, err := poster.FundsDue()
		if err != nil {
			return err
		}
		balanceToTransfer := balanceDueToPoster
		if am.BigLessThan(availableFunds, balanceToTransfer) {
			balanceToTransfer = availableFunds
		}
		if balanceToTransfer.Sign() > 0 {
			addrToPay, err := poster.PayTo()
			if err != nil {
				return err
			}
			err = util.TransferBalance(&L1PricerFundsPoolAddress, &addrToPay, balanceToTransfer, evm, util.TracingBeforeEVM, "batchPosterRefund")
			if err != nil {
				return err
			}
			availableFunds = am.BigSub(availableFunds, balanceToTransfer)
			balanceDueToPoster = am.BigSub(balanceDueToPoster, balanceToTransfer)
			err = poster.SetFundsDue(balanceDueToPoster)
			if err != nil {
				return err
			}
		}
	}

	// update time
	if err := ps.SetLastUpdateTime(updateTime); err != nil {
		return err
	}

<<<<<<< HEAD
	// adjust the price
	if unitsAllocated > 0 {
		totalFundsDue, err = batchPosterTable.TotalFundsDue()
		if err != nil {
			return err
		}
		fundsDueForRewards, err = ps.FundsDueForRewards()
		if err != nil {
			return err
		}
		surplus := am.BigSub(statedb.GetBalance(L1PricerFundsPoolAddress), am.BigAdd(totalFundsDue, fundsDueForRewards))

		inertia, err := ps.Inertia()
		if err != nil {
			return err
		}
		equilUnits, err := ps.EquilibrationUnits()
		if err != nil {
			return err
		}
		inertiaUnits := am.BigDivByUint(equilUnits, inertia)
		price, err := ps.PricePerUnit()
		if err != nil {
			return err
		}

		allocPlusInert := am.BigAddByUint(inertiaUnits, unitsAllocated)
		priceChange := am.BigDiv(
			am.BigSub(
				am.BigMul(surplus, am.BigSub(equilUnits, common.Big1)),
				am.BigMul(oldSurplus, equilUnits),
			),
			am.BigMul(equilUnits, allocPlusInert),
		)

		newPrice := am.BigAdd(price, priceChange)
		if newPrice.Sign() < 0 {
			newPrice = common.Big0
		}
		if err := ps.SetPricePerUnit(newPrice); err != nil {
			return err
		}
	}
	return nil
}

func (ps *L1PricingState) AddPosterInfo(tx *types.Transaction, posterAddr common.Address) {
	tx.PosterCost = common.Big0
=======
func (ps *L1PricingState) getPosterInfoWithoutCache(tx *types.Transaction, sender, poster common.Address) (*big.Int, bool) {
>>>>>>> b5291ace

	if posterAddr != BatchPosterAddress {
		return
	}
	txBytes, merr := tx.MarshalBinary()
	txType := tx.Type()
<<<<<<< HEAD
	if !util.TxTypeHasPosterCosts(txType) || merr != nil {
		return
=======
	if !util.TxTypeHasPosterCosts(txType) || perr != nil || merr != nil || aggregator == nil || poster != *aggregator {
		return common.Big0, false
>>>>>>> b5291ace
	}

	l1Bytes, err := byteCountAfterBrotli0(txBytes)
	if err != nil {
		panic(fmt.Sprintf("failed to compress tx: %v", err))
	}

	// Approximate the l1 fee charged for posting this tx's calldata
<<<<<<< HEAD
	pricePerUnit, _ := ps.PricePerUnit()
	numUnits := l1Bytes * params.TxDataNonZeroGasEIP2028
	tx.PosterCost = am.BigMulByUint(pricePerUnit, numUnits)
	tx.CalldataUnits = numUnits
=======
	l1GasPrice, _ := ps.L1BaseFeeEstimateWei()
	l1BytePrice := arbmath.BigMulByUint(l1GasPrice, params.TxDataNonZeroGasEIP2028)
	l1Fee := arbmath.BigMulByUint(l1BytePrice, uint64(l1Bytes))

	// Adjust the price paid by the aggregator's reported improvements due to batching
	ratio, _ := ps.AggregatorCompressionRatio(poster)
	adjustedL1Fee := arbmath.BigMulByBips(l1Fee, ratio)

	return adjustedL1Fee, true
}

func (ps *L1PricingState) GetPosterInfo(tx *types.Transaction, sender, poster common.Address) (*big.Int, bool) {
	cost, _ := tx.PosterCost.Load().(*big.Int)
	if cost != nil {
		return cost, atomic.LoadInt32(&tx.PosterIsReimbursable) != 0
	}
	cost, reimbursable := ps.getPosterInfoWithoutCache(tx, sender, poster)
	var reimbursableInt int32
	if reimbursable {
		reimbursableInt = 1
	}
	atomic.StoreInt32(&tx.PosterIsReimbursable, reimbursableInt)
	tx.PosterCost.Store(cost)
	return cost, reimbursable
>>>>>>> b5291ace
}

const TxFixedCost = 140 // assumed maximum size in bytes of a typical RLP-encoded tx, not including its calldata

func (ps *L1PricingState) PosterDataCost(message core.Message, poster common.Address) (*big.Int, uint64) {
	if tx := message.UnderlyingTransaction(); tx != nil {
<<<<<<< HEAD
		if tx.PosterCost == nil {
			ps.AddPosterInfo(tx, poster)
		}
		return tx.PosterCost, tx.CalldataUnits
=======
		return ps.GetPosterInfo(tx, sender, poster)
>>>>>>> b5291ace
	}

	if poster != BatchPosterAddress {
		return common.Big0, 0
	}

	byteCount, err := byteCountAfterBrotli0(message.Data())
	if err != nil {
		log.Error("failed to compress tx", "err", err)
		return common.Big0, 0
	}

	// Approximate the l1 fee charged for posting this tx's calldata
	l1Bytes := byteCount + TxFixedCost
	pricePerUnit, _ := ps.PricePerUnit()

	units := l1Bytes * params.TxDataNonZeroGasEIP2028
	return am.BigMulByUint(pricePerUnit, units), units
}

func byteCountAfterBrotli0(input []byte) (uint64, error) {
	compressed, err := arbcompress.CompressFast(input)
	if err != nil {
		return 0, err
	}
	return uint64(len(compressed)), nil
}<|MERGE_RESOLUTION|>--- conflicted
+++ resolved
@@ -324,7 +324,6 @@
 		return err
 	}
 
-<<<<<<< HEAD
 	// adjust the price
 	if unitsAllocated > 0 {
 		totalFundsDue, err = batchPosterTable.TotalFundsDue()
@@ -371,24 +370,15 @@
 	return nil
 }
 
-func (ps *L1PricingState) AddPosterInfo(tx *types.Transaction, posterAddr common.Address) {
-	tx.PosterCost = common.Big0
-=======
-func (ps *L1PricingState) getPosterInfoWithoutCache(tx *types.Transaction, sender, poster common.Address) (*big.Int, bool) {
->>>>>>> b5291ace
+func (ps *L1PricingState) getPosterInfoWithoutCache(tx *types.Transaction, posterAddr common.Address) (*big.Int, uint64) {
 
 	if posterAddr != BatchPosterAddress {
-		return
+		return common.Big0, 0
 	}
 	txBytes, merr := tx.MarshalBinary()
 	txType := tx.Type()
-<<<<<<< HEAD
 	if !util.TxTypeHasPosterCosts(txType) || merr != nil {
-		return
-=======
-	if !util.TxTypeHasPosterCosts(txType) || perr != nil || merr != nil || aggregator == nil || poster != *aggregator {
-		return common.Big0, false
->>>>>>> b5291ace
+		return common.Big0, 0
 	}
 
 	l1Bytes, err := byteCountAfterBrotli0(txBytes)
@@ -397,51 +387,27 @@
 	}
 
 	// Approximate the l1 fee charged for posting this tx's calldata
-<<<<<<< HEAD
 	pricePerUnit, _ := ps.PricePerUnit()
 	numUnits := l1Bytes * params.TxDataNonZeroGasEIP2028
-	tx.PosterCost = am.BigMulByUint(pricePerUnit, numUnits)
-	tx.CalldataUnits = numUnits
-=======
-	l1GasPrice, _ := ps.L1BaseFeeEstimateWei()
-	l1BytePrice := arbmath.BigMulByUint(l1GasPrice, params.TxDataNonZeroGasEIP2028)
-	l1Fee := arbmath.BigMulByUint(l1BytePrice, uint64(l1Bytes))
-
-	// Adjust the price paid by the aggregator's reported improvements due to batching
-	ratio, _ := ps.AggregatorCompressionRatio(poster)
-	adjustedL1Fee := arbmath.BigMulByBips(l1Fee, ratio)
-
-	return adjustedL1Fee, true
-}
-
-func (ps *L1PricingState) GetPosterInfo(tx *types.Transaction, sender, poster common.Address) (*big.Int, bool) {
+	return am.BigMulByUint(pricePerUnit, numUnits), numUnits
+}
+
+func (ps *L1PricingState) GetPosterInfo(tx *types.Transaction, poster common.Address) (*big.Int, uint64) {
 	cost, _ := tx.PosterCost.Load().(*big.Int)
 	if cost != nil {
-		return cost, atomic.LoadInt32(&tx.PosterIsReimbursable) != 0
-	}
-	cost, reimbursable := ps.getPosterInfoWithoutCache(tx, sender, poster)
-	var reimbursableInt int32
-	if reimbursable {
-		reimbursableInt = 1
-	}
-	atomic.StoreInt32(&tx.PosterIsReimbursable, reimbursableInt)
+		return cost, atomic.LoadUint64(&tx.CalldataUnits)
+	}
+	cost, units := ps.getPosterInfoWithoutCache(tx, poster)
+	atomic.StoreUint64(&tx.CalldataUnits, units)
 	tx.PosterCost.Store(cost)
-	return cost, reimbursable
->>>>>>> b5291ace
+	return cost, units
 }
 
 const TxFixedCost = 140 // assumed maximum size in bytes of a typical RLP-encoded tx, not including its calldata
 
 func (ps *L1PricingState) PosterDataCost(message core.Message, poster common.Address) (*big.Int, uint64) {
 	if tx := message.UnderlyingTransaction(); tx != nil {
-<<<<<<< HEAD
-		if tx.PosterCost == nil {
-			ps.AddPosterInfo(tx, poster)
-		}
-		return tx.PosterCost, tx.CalldataUnits
-=======
-		return ps.GetPosterInfo(tx, sender, poster)
->>>>>>> b5291ace
+		return ps.GetPosterInfo(tx, poster)
 	}
 
 	if poster != BatchPosterAddress {
