// Copyright 2021-2022, Offchain Labs, Inc.
// For license information, see https://github.com/nitro/blob/master/LICENSE

package storage

import (
	"math/big"

	"github.com/ethereum/go-ethereum/common"
	"github.com/ethereum/go-ethereum/core/rawdb"
	"github.com/ethereum/go-ethereum/core/state"
	"github.com/ethereum/go-ethereum/core/vm"
	"github.com/ethereum/go-ethereum/crypto"
	"github.com/ethereum/go-ethereum/log"
	"github.com/ethereum/go-ethereum/params"
	"github.com/offchainlabs/nitro/arbos/burn"
	"github.com/offchainlabs/nitro/arbos/util"
	"github.com/offchainlabs/nitro/util/arbmath"
)

// Storage allows ArbOS to store data persistently in the Ethereum-compatible stateDB. This is represented in
// the stateDB as the storage of a fictional Ethereum account at address 0xA4B05FFFFFFFFFFFFFFFFFFFFFFFFFFFFFFFFFFF.
//
// The storage is logically a tree of storage spaces which can be nested hierarchically, with each storage space
// containing a key-value store with 256-bit keys and values. Uninitialized storage spaces and uninitialized keys
// within initialized storage spaces are deemed to be filled with zeroes (consistent with the behavior of Ethereum
// account storage). Logically, when a chain is launched, all possible storage spaces and all possible keys within
// them exist and contain zeroes.
//
// A storage space (represented by a Storage object) has a byte-slice storageKey which distinguishes it from other
// storage spaces. The root Storage has its storageKey as the empty string. A parent storage space can contain children,
// each with a distinct name. The storageKey of a child is keccak256(parent.storageKey, name). Note that two spaces
// cannot have the same storageKey because that would imply a collision in keccak256.
//
// The contents of all storage spaces are stored in a single, flat key-value store that is implemented as the storage
// of the fictional Ethereum account. The contents of key, within a storage space with storageKey, are stored
// at location keccak256(storageKey, key) in the flat KVS. Two slots, whether in the same or different storage spaces,
// cannot occupy the same location because that would imply a collision in keccak256.

type Storage struct {
	account    common.Address
	db         vm.StateDB
	storageKey []byte
	burner     burn.Burner
}

const StorageReadCost = params.SloadGasEIP2200
const StorageWriteCost = params.SstoreSetGasEIP2200
const StorageWriteZeroCost = params.SstoreResetGasEIP2200

// Use a Geth database to create an evm key-value store
func NewGeth(statedb vm.StateDB, burner burn.Burner) *Storage {
	account := common.HexToAddress("0xA4B05FFFFFFFFFFFFFFFFFFFFFFFFFFFFFFFFFFF")
	statedb.SetNonce(account, 1) // setting the nonce ensures Geth won't treat ArbOS as empty
	return &Storage{
		account:    account,
		db:         statedb,
		storageKey: []byte{},
		burner:     burner,
	}
}

// Use Geth's memory-backed database to create an evm key-value store
func NewMemoryBacked(burner burn.Burner) *Storage {
	return NewGeth(NewMemoryBackedStateDB(), burner)
}

// Use Geth's memory-backed database to create a statedb
func NewMemoryBackedStateDB() vm.StateDB {
	raw := rawdb.NewMemoryDatabase()
	db := state.NewDatabase(raw)
	statedb, err := state.New(common.Hash{}, db, nil)
	if err != nil {
		panic("failed to init empty statedb")
	}
	return statedb
}

// We map addresses using "pages" of 256 storage slots. We hash over the page number but not the offset within
// a page, to preserve contiguity within a page. This will reduce cost if/when Ethereum switches to storage
// representations that reward contiguity.
<<<<<<< HEAD
//
=======
>>>>>>> 8cc71a70
// Because page numbers are 248 bits, this gives us 124-bit security against collision attacks, which is good enough.
func mapAddress(storageKey []byte, key common.Hash) common.Hash {
	keyBytes := key.Bytes()
	boundary := common.HashLength - 1
	return common.BytesToHash(
		append(
			crypto.Keccak256(storageKey, keyBytes[:boundary])[:boundary],
			keyBytes[boundary],
		),
	)
}

func writeCost(value common.Hash) uint64 {
	if value == (common.Hash{}) {
		return StorageWriteZeroCost
	}
	return StorageWriteCost
}

func (store *Storage) Account() common.Address {
	return store.account
}

func (store *Storage) Get(key common.Hash) (common.Hash, error) {
	err := store.burner.Burn(StorageReadCost)
	if err != nil {
		return common.Hash{}, err
	}
	if info := store.burner.TracingInfo(); info != nil {
		info.RecordStorageGet(key)
	}
	return store.db.GetState(store.account, mapAddress(store.storageKey, key)), nil
}

func (store *Storage) GetStorageSlot(key common.Hash) common.Hash {
	return mapAddress(store.storageKey, key)
}

func (store *Storage) GetUint64(key common.Hash) (uint64, error) {
	value, err := store.Get(key)
	return value.Big().Uint64(), err
}

func (store *Storage) GetByUint64(key uint64) (common.Hash, error) {
	return store.Get(util.UintToHash(key))
}

func (store *Storage) GetUint64ByUint64(key uint64) (uint64, error) {
	return store.GetUint64(util.UintToHash(key))
}

func (store *Storage) Set(key common.Hash, value common.Hash) error {
	if store.burner.ReadOnly() {
		log.Error("Read-only burner attempted to mutate state", "key", key, "value", value)
		return vm.ErrWriteProtection
	}
	err := store.burner.Burn(writeCost(value))
	if err != nil {
		return err
	}
	if info := store.burner.TracingInfo(); info != nil {
		info.RecordStorageSet(key, value)
	}
	store.db.SetState(store.account, mapAddress(store.storageKey, key), value)
	return nil
}

func (store *Storage) SetByUint64(key uint64, value common.Hash) error {
	return store.Set(util.UintToHash(key), value)
}

func (store *Storage) SetUint64ByUint64(key uint64, value uint64) error {
	return store.Set(util.UintToHash(key), util.UintToHash(value))
}

func (store *Storage) Clear(key common.Hash) error {
	return store.Set(key, common.Hash{})
}

func (store *Storage) ClearByUint64(key uint64) error {
	return store.Set(util.UintToHash(key), common.Hash{})
}

func (store *Storage) Swap(key common.Hash, newValue common.Hash) (common.Hash, error) {
	oldValue, err := store.Get(key)
	if err != nil {
		return common.Hash{}, err
	}
	return oldValue, store.Set(key, newValue)
}

func (store *Storage) OpenSubStorage(id []byte) *Storage {
	return &Storage{
		store.account,
		store.db,
		crypto.Keccak256(store.storageKey, id),
		store.burner,
	}
}

func (store *Storage) SetBytes(b []byte) error {
	err := store.ClearBytes()
	if err != nil {
		return err
	}
	err = store.SetUint64ByUint64(0, uint64(len(b)))
	if err != nil {
		return err
	}
	offset := uint64(1)
	for len(b) >= 32 {
		err = store.SetByUint64(offset, common.BytesToHash(b[:32]))
		if err != nil {
			return err
		}
		b = b[32:]
		offset++
	}
	return store.SetByUint64(offset, common.BytesToHash(b))
}

func (store *Storage) GetBytes() ([]byte, error) {
	bytesLeft, err := store.GetUint64ByUint64(0)
	if err != nil {
		return nil, err
	}
	ret := []byte{}
	offset := uint64(1)
	for bytesLeft >= 32 {
		next, err := store.GetByUint64(offset)
		if err != nil {
			return nil, err
		}
		ret = append(ret, next.Bytes()...)
		bytesLeft -= 32
		offset++
	}
	next, err := store.GetByUint64(offset)
	if err != nil {
		return nil, err
	}
	ret = append(ret, next.Bytes()[32-bytesLeft:]...)
	return ret, nil
}

func (store *Storage) GetBytesSize() (uint64, error) {
	return store.GetUint64ByUint64(0)
}

func (store *Storage) ClearBytes() error {
	bytesLeft, err := store.GetUint64ByUint64(0)
	if err != nil {
		return err
	}
	offset := uint64(1)
	for bytesLeft > 0 {
		err := store.ClearByUint64(offset)
		if err != nil {
			return err
		}
		offset++
		if bytesLeft < 32 {
			bytesLeft = 0
		} else {
			bytesLeft -= 32
		}
	}
	return store.ClearByUint64(0)
}

func (sto *Storage) Burner() burn.Burner {
	return sto.burner // not public because these should never be changed once set
}

func (sto *Storage) Keccak(data ...[]byte) ([]byte, error) {
	byteCount := 0
	for _, part := range data {
		byteCount += len(part)
	}
	cost := 30 + 6*arbmath.WordsForBytes(uint64(byteCount))
	if err := sto.burner.Burn(cost); err != nil {
		return nil, err
	}
	return crypto.Keccak256(data...), nil
}

func (sto *Storage) KeccakHash(data ...[]byte) (common.Hash, error) {
	bytes, err := sto.Keccak(data...)
	return common.BytesToHash(bytes), err
}

type StorageSlot struct {
	account common.Address
	db      vm.StateDB
	slot    common.Hash
	burner  burn.Burner
}

func (sto *Storage) NewSlot(offset uint64) StorageSlot {
	return StorageSlot{sto.account, sto.db, mapAddress(sto.storageKey, util.UintToHash(offset)), sto.burner}
}

func (ss *StorageSlot) Get() (common.Hash, error) {
	err := ss.burner.Burn(StorageReadCost)
	if err != nil {
		return common.Hash{}, err
	}
	if info := ss.burner.TracingInfo(); info != nil {
		info.RecordStorageGet(ss.slot)
	}
	return ss.db.GetState(ss.account, ss.slot), nil
}

func (ss *StorageSlot) Set(value common.Hash) error {
	if ss.burner.ReadOnly() {
		log.Error("Read-only burner attempted to mutate state", "value", value)
		return vm.ErrWriteProtection
	}
	err := ss.burner.Burn(writeCost(value))
	if err != nil {
		return err
	}
	if info := ss.burner.TracingInfo(); info != nil {
		info.RecordStorageSet(ss.slot, value)
	}
	ss.db.SetState(ss.account, ss.slot, value)
	return nil
}

// Implementation note for StorageBackedInt64: Conversions between big.Int and common.Hash give weird results
// for negative values, so we cast to uint64 before writing to storage and cast back to int64 after reading.
// Golang casting between uint64 and int64 doesn't change the data, it just reinterprets the same 8 bytes,
// so this is a hacky but reliable way to store an 8-byte int64 in a common.Hash storage slot.
type StorageBackedInt64 struct {
	StorageSlot
}

func (sto *Storage) OpenStorageBackedInt64(offset uint64) StorageBackedInt64 {
	return StorageBackedInt64{sto.NewSlot(offset)}
}

func (sbu *StorageBackedInt64) Get() (int64, error) {
	raw, err := sbu.StorageSlot.Get()
	if !raw.Big().IsUint64() {
		panic("invalid value found in StorageBackedInt64 storage")
	}
	return int64(raw.Big().Uint64()), err // see implementation note above
}

func (sbu *StorageBackedInt64) Set(value int64) error {
	return sbu.StorageSlot.Set(util.UintToHash(uint64(value))) // see implementation note above
}

// Represents a number of basis points
type StorageBackedBips struct {
	backing StorageBackedInt64
}

func (sto *Storage) OpenStorageBackedBips(offset uint64) StorageBackedBips {
	return StorageBackedBips{StorageBackedInt64{sto.NewSlot(offset)}}
}

func (sbu *StorageBackedBips) Get() (arbmath.Bips, error) {
	value, err := sbu.backing.Get()
	return arbmath.Bips(value), err
}

func (sbu *StorageBackedBips) Set(bips arbmath.Bips) error {
	return sbu.backing.Set(int64(bips))
}

type StorageBackedUint64 struct {
	StorageSlot
}

func (sto *Storage) OpenStorageBackedUint64(offset uint64) StorageBackedUint64 {
	return StorageBackedUint64{sto.NewSlot(offset)}
}

func (sbu *StorageBackedUint64) Get() (uint64, error) {
	raw, err := sbu.StorageSlot.Get()
	if !raw.Big().IsUint64() {
		panic("expected uint64 compatible value in storage")
	}
	return raw.Big().Uint64(), err
}

func (sbu *StorageBackedUint64) Set(value uint64) error {
	bigValue := new(big.Int).SetUint64(value)
	return sbu.StorageSlot.Set(common.BigToHash(bigValue))
}

func (sbu *StorageBackedUint64) Clear() error {
	return sbu.Set(0)
}

func (sbu *StorageBackedUint64) Increment() (uint64, error) {
	old, err := sbu.Get()
	if err != nil {
		return 0, err
	}
	if old+1 < old {
		panic("Overflow in StorageBackedUint64::Increment")
	}
	return old + 1, sbu.Set(old + 1)
}

func (sbu *StorageBackedUint64) Decrement() (uint64, error) {
	old, err := sbu.Get()
	if err != nil {
		return 0, err
	}
	if old == 0 {
		panic("Underflow in StorageBackedUint64::Decrement")
	}
	return old - 1, sbu.Set(old - 1)
}

type MemoryBackedUint64 struct {
	contents uint64
}

func (mbu *MemoryBackedUint64) Get() (uint64, error) {
	return mbu.contents, nil
}

func (mbu *MemoryBackedUint64) Set(val uint64) error {
	mbu.contents = val
	return nil
}

func (mbu *MemoryBackedUint64) Increment() (uint64, error) {
	old := mbu.contents
	if old+1 < old {
		panic("Overflow in MemoryBackedUint64::Increment")
	}
	return old + 1, mbu.Set(old + 1)
}

func (mbu *MemoryBackedUint64) Decrement() (uint64, error) {
	old := mbu.contents
	if old == 0 {
		panic("Underflow in MemoryBackedUint64::Decrement")
	}
	return old - 1, mbu.Set(old - 1)
}

type WrappedUint64 interface {
	Get() (uint64, error)
	Set(uint64) error
	Increment() (uint64, error)
	Decrement() (uint64, error)
}

type StorageBackedBigInt struct {
	StorageSlot
}

func (sto *Storage) OpenStorageBackedBigInt(offset uint64) StorageBackedBigInt {
	return StorageBackedBigInt{sto.NewSlot(offset)}
}

func (sbbi *StorageBackedBigInt) Get() (*big.Int, error) {
	value, err := sbbi.StorageSlot.Get()
	return value.Big(), err
}

func (sbbi *StorageBackedBigInt) Set(val *big.Int) error {
	return sbbi.StorageSlot.Set(common.BigToHash(val))
}

func (sbbi *StorageBackedBigInt) SetByUint(val uint64) error {
	return sbbi.StorageSlot.Set(util.UintToHash(val))
}

type StorageBackedAddress struct {
	StorageSlot
}

func (sto *Storage) OpenStorageBackedAddress(offset uint64) StorageBackedAddress {
	return StorageBackedAddress{sto.NewSlot(offset)}
}

func (sba *StorageBackedAddress) Get() (common.Address, error) {
	value, err := sba.StorageSlot.Get()
	return common.BytesToAddress(value.Bytes()), err
}

func (sba *StorageBackedAddress) Set(val common.Address) error {
	return sba.StorageSlot.Set(util.AddressToHash(val))
}

type StorageBackedAddressOrNil struct {
	StorageSlot
}

var NilAddressRepresentation common.Hash

func init() {
	NilAddressRepresentation = common.BigToHash(new(big.Int).Lsh(big.NewInt(1), 255))
}

func (sto *Storage) OpenStorageBackedAddressOrNil(offset uint64) StorageBackedAddressOrNil {
	return StorageBackedAddressOrNil{sto.NewSlot(offset)}
}

func (sba *StorageBackedAddressOrNil) Get() (*common.Address, error) {
	asHash, err := sba.StorageSlot.Get()
	if asHash == NilAddressRepresentation || err != nil {
		return nil, err
	} else {
		ret := common.BytesToAddress(asHash.Bytes())
		return &ret, nil
	}
}

func (sba *StorageBackedAddressOrNil) Set(val *common.Address) error {
	if val == nil {
		return sba.StorageSlot.Set(NilAddressRepresentation)
	} else {
		return sba.StorageSlot.Set(common.BytesToHash(val.Bytes()))
	}
}

type StorageBackedBytes struct {
	Storage
}

func (sto *Storage) OpenStorageBackedBytes(id []byte) StorageBackedBytes {
	return StorageBackedBytes{
		*sto.OpenSubStorage(id),
	}
}

func (sbb *StorageBackedBytes) Get() ([]byte, error) {
	return sbb.Storage.GetBytes()
}

func (sbb *StorageBackedBytes) Set(val []byte) error {
	return sbb.Storage.SetBytes(val)
}

func (sbb *StorageBackedBytes) Clear() error {
	return sbb.Storage.ClearBytes()
}

func (sbb *StorageBackedBytes) Size() (uint64, error) {
	return sbb.Storage.GetBytesSize()
}<|MERGE_RESOLUTION|>--- conflicted
+++ resolved
@@ -79,10 +79,6 @@
 // We map addresses using "pages" of 256 storage slots. We hash over the page number but not the offset within
 // a page, to preserve contiguity within a page. This will reduce cost if/when Ethereum switches to storage
 // representations that reward contiguity.
-<<<<<<< HEAD
-//
-=======
->>>>>>> 8cc71a70
 // Because page numbers are 248 bits, this gives us 124-bit security against collision attacks, which is good enough.
 func mapAddress(storageKey []byte, key common.Hash) common.Hash {
 	keyBytes := key.Bytes()
