// Copyright 2022-2023, Offchain Labs, Inc.
// For license information, see https://github.com/OffchainLabs/nitro/blob/master/LICENSE

package programs

import (
	"errors"
	"fmt"

	"github.com/ethereum/go-ethereum/common"
	"github.com/ethereum/go-ethereum/common/math"
	"github.com/ethereum/go-ethereum/core/state"
	"github.com/ethereum/go-ethereum/core/vm"
	"github.com/ethereum/go-ethereum/log"
	"github.com/offchainlabs/nitro/arbcompress"
	"github.com/offchainlabs/nitro/arbos/burn"
	"github.com/offchainlabs/nitro/arbos/storage"
	"github.com/offchainlabs/nitro/arbos/util"
	"github.com/offchainlabs/nitro/arbutil"
	"github.com/offchainlabs/nitro/util/arbmath"
)

type Programs struct {
	backingStorage *storage.Storage
	programs       *storage.Storage
	inkPrice       storage.StorageBackedUint24
	maxStackDepth  storage.StorageBackedUint32
	freePages      storage.StorageBackedUint16
	pageGas        storage.StorageBackedUint16
	pageRamp       storage.StorageBackedUint64
	pageLimit      storage.StorageBackedUint16
	callScalar     storage.StorageBackedUint16
	version        storage.StorageBackedUint16
}

type Program struct {
	wasmSize  uint16 // Unit is half of a kb
	footprint uint16
	version   uint16
	address   common.Address // not saved in state
}

type uint24 = arbmath.Uint24

var programDataKey = []byte{0}

const (
	versionOffset uint64 = iota
	inkPriceOffset
	maxStackDepthOffset
	freePagesOffset
	pageGasOffset
	pageRampOffset
	pageLimitOffset
	callScalarOffset
)

var ProgramNotCompiledError func() error
<<<<<<< HEAD
=======
var ProgramOutOfDateError func(version uint16) error
>>>>>>> 8a79ca6c
var ProgramUpToDateError func() error
var ProgramOutOfDateError func(version uint32) error

const MaxWasmSize = 128 * 1024
const initialFreePages = 2
const initialPageGas = 1000
const initialPageRamp = 620674314 // targets 8MB costing 32 million gas, minus the linear term
const initialPageLimit = 128      // reject wasms with memories larger than 8MB
const initialInkPrice = 10000     // 1 evm gas buys 10k ink
const initialCallScalar = 8       // call cost per half kb.

func Initialize(sto *storage.Storage) {
	inkPrice := sto.OpenStorageBackedUint24(inkPriceOffset)
	maxStackDepth := sto.OpenStorageBackedUint32(maxStackDepthOffset)
	freePages := sto.OpenStorageBackedUint16(freePagesOffset)
	pageGas := sto.OpenStorageBackedUint16(pageGasOffset)
	pageRamp := sto.OpenStorageBackedUint64(pageRampOffset)
	pageLimit := sto.OpenStorageBackedUint16(pageLimitOffset)
	callScalar := sto.OpenStorageBackedUint16(callScalarOffset)
	version := sto.OpenStorageBackedUint16(versionOffset)
	_ = inkPrice.Set(initialInkPrice)
	_ = maxStackDepth.Set(math.MaxUint32)
	_ = freePages.Set(initialFreePages)
	_ = pageGas.Set(initialPageGas)
	_ = pageRamp.Set(initialPageRamp)
	_ = pageLimit.Set(initialPageLimit)
	_ = callScalar.Set(initialCallScalar)
	_ = version.Set(1)
}

func Open(sto *storage.Storage) *Programs {
	return &Programs{
		backingStorage: sto,
		programs:       sto.OpenSubStorage(programDataKey),
		inkPrice:       sto.OpenStorageBackedUint24(inkPriceOffset),
		maxStackDepth:  sto.OpenStorageBackedUint32(maxStackDepthOffset),
		freePages:      sto.OpenStorageBackedUint16(freePagesOffset),
		pageGas:        sto.OpenStorageBackedUint16(pageGasOffset),
		pageRamp:       sto.OpenStorageBackedUint64(pageRampOffset),
		pageLimit:      sto.OpenStorageBackedUint16(pageLimitOffset),
		callScalar:     sto.OpenStorageBackedUint16(callScalarOffset),
		version:        sto.OpenStorageBackedUint16(versionOffset),
	}
}

func (p Programs) StylusVersion() (uint16, error) {
	return p.version.Get()
}

func (p Programs) InkPrice() (uint24, error) {
	return p.inkPrice.Get()
}

func (p Programs) SetInkPrice(value uint32) error {
	ink, err := arbmath.IntToUint24(value)
	if err != nil || ink == 0 {
		return errors.New("ink price must be a positive uint24")
	}
	return p.inkPrice.Set(ink)
}

func (p Programs) MaxStackDepth() (uint32, error) {
	return p.maxStackDepth.Get()
}

func (p Programs) SetMaxStackDepth(depth uint32) error {
	return p.maxStackDepth.Set(depth)
}

func (p Programs) FreePages() (uint16, error) {
	return p.freePages.Get()
}

func (p Programs) SetFreePages(pages uint16) error {
	return p.freePages.Set(pages)
}

func (p Programs) PageGas() (uint16, error) {
	return p.pageGas.Get()
}

func (p Programs) SetPageGas(gas uint16) error {
	return p.pageGas.Set(gas)
}

func (p Programs) PageRamp() (uint64, error) {
	return p.pageRamp.Get()
}

func (p Programs) SetPageRamp(ramp uint64) error {
	return p.pageRamp.Set(ramp)
}

func (p Programs) PageLimit() (uint16, error) {
	return p.pageLimit.Get()
}

func (p Programs) SetPageLimit(limit uint16) error {
	return p.pageLimit.Set(limit)
}

<<<<<<< HEAD
func (p Programs) ProgramVersion(codeHash common.Hash) (uint32, error) {
	return p.programs.GetUint32(codeHash)
=======
func (p Programs) CallScalar() (uint16, error) {
	return p.callScalar.Get()
>>>>>>> 8a79ca6c
}

func (p Programs) SetCallScalar(scalar uint16) error {
	return p.callScalar.Set(scalar)
}

func (p Programs) CompileProgram(evm *vm.EVM, program common.Address, debugMode bool) (uint16, bool, error) {
	statedb := evm.StateDB
	codeHash := statedb.GetCodeHash(program)

	version, err := p.StylusVersion()
	if err != nil {
		return 0, false, err
	}
	latest, err := p.ProgramVersion(codeHash)
	if err != nil {
		return 0, false, err
	}
	// Already compiled and found in the machine versions mapping.
	if latest >= version {
		return 0, false, ProgramUpToDateError()
	}
	wasm, err := getWasm(statedb, program)
	if err != nil {
		return 0, false, err
	}

	// require the program's footprint not exceed the remaining memory budget
	pageLimit, err := p.PageLimit()
	if err != nil {
		return 0, false, err
	}
	pageLimit = arbmath.SaturatingUSub(pageLimit, statedb.GetStylusPagesOpen())

	// charge 3 million up front to begin compilation
	burner := p.programs.Burner()
	if err := burner.Burn(3000000); err != nil {
		return 0, false, err
	}
	info, err := compileUserWasm(statedb, program, wasm, pageLimit, version, debugMode, burner)
	if err != nil {
		return 0, true, err
	}

	// wasmSize is stored as half kb units, rounding up
	wasmSize := arbmath.SaturatingUCast[uint16]((len(wasm) + 511) / 512)

	programData := Program{
		wasmSize:  wasmSize,
		footprint: info.footprint,
		version:   version,
		address:   program,
	}
	return version, false, p.programs.Set(codeHash, programData.serialize())
}

func (p Programs) CallProgram(
	scope *vm.ScopeContext,
	statedb vm.StateDB,
	interpreter *vm.EVMInterpreter,
	tracingInfo *util.TracingInfo,
	calldata []byte,
	reentrant bool,
) ([]byte, error) {

	// ensure the program is runnable
	stylusVersion, err := p.StylusVersion()
	if err != nil {
		return nil, err
	}
	contract := scope.Contract
	program, err := p.getProgram(contract)
	if err != nil {
		return nil, err
	}
	if program.version == 0 {
		return nil, ProgramNotCompiledError()
	}
	if program.version != stylusVersion {
		return nil, ProgramOutOfDateError(program.version)
	}

	debugMode := interpreter.Evm().ChainConfig().DebugMode()
	params, err := p.goParams(program.version, debugMode)
	if err != nil {
		return nil, err
	}

	evm := interpreter.Evm()
	l1BlockNumber, err := evm.ProcessingHook.L1BlockNumber(evm.Context)
	if err != nil {
		return nil, err
	}

	// pay for program init
	open, ever := statedb.GetStylusPages()
	model, err := p.memoryModel()
	if err != nil {
		return nil, err
	}
	memoryCost := model.GasCost(program.footprint, open, ever)
	callScalar, err := p.CallScalar()
	if err != nil {
		return nil, err
	}
	callCost := uint64(program.wasmSize) * uint64(callScalar)
	cost := common.SaturatingUAdd(memoryCost, callCost)
	if err := contract.BurnGas(cost); err != nil {
		return nil, err
	}
	statedb.AddStylusPages(program.footprint)
	defer statedb.SetStylusPagesOpen(open)

	evmData := &evmData{
		blockBasefee:    common.BigToHash(evm.Context.BaseFee),
		chainId:         evm.ChainConfig().ChainID.Uint64(),
		blockCoinbase:   evm.Context.Coinbase,
		blockGasLimit:   evm.Context.GasLimit,
		blockNumber:     l1BlockNumber,
		blockTimestamp:  evm.Context.Time,
		contractAddress: scope.Contract.Address(),
		msgSender:       scope.Contract.Caller(),
		msgValue:        common.BigToHash(scope.Contract.Value()),
		txGasPrice:      common.BigToHash(evm.TxContext.GasPrice),
		txOrigin:        evm.TxContext.Origin,
		reentrant:       arbmath.BoolToUint32(reentrant),
	}

	return callUserWasm(program, scope, statedb, interpreter, tracingInfo, calldata, evmData, params, model)
}

func getWasm(statedb vm.StateDB, program common.Address) ([]byte, error) {
	prefixedWasm := statedb.GetCode(program)
	if prefixedWasm == nil {
		return nil, fmt.Errorf("missing wasm at address %v", program)
	}
	wasm, err := state.StripStylusPrefix(prefixedWasm)
	if err != nil {
		return nil, err
	}
	return arbcompress.Decompress(wasm, MaxWasmSize)
}

func (p Programs) getProgram(contract *vm.Contract) (Program, error) {
	address := contract.Address()
	if contract.CodeAddr != nil {
		address = *contract.CodeAddr
	}
<<<<<<< HEAD
	data, err := p.programs.Get(contract.CodeHash)
=======
	return p.deserializeProgram(address)
}

func (p Programs) deserializeProgram(address common.Address) (Program, error) {
	data, err := p.programs.Get(address.Hash())
>>>>>>> 8a79ca6c
	return Program{
		wasmSize:  arbmath.BytesToUint16(data[26:28]),
		footprint: arbmath.BytesToUint16(data[28:30]),
		version:   arbmath.BytesToUint16(data[30:]),
		address:   address,
	}, err
}

func (p Program) serialize() common.Hash {
	data := common.Hash{}
	copy(data[26:], arbmath.Uint16ToBytes(p.wasmSize))
	copy(data[28:], arbmath.Uint16ToBytes(p.footprint))
	copy(data[30:], arbmath.Uint16ToBytes(p.version))
	return data
}

func (p Programs) ProgramVersion(address common.Address) (uint16, error) {
	program, err := p.deserializeProgram(address)
	return program.version, err
}

type goParams struct {
	version   uint16
	maxDepth  uint32
	inkPrice  uint24
	debugMode uint32
}

func (p Programs) goParams(version uint16, debug bool) (*goParams, error) {
	maxDepth, err := p.MaxStackDepth()
	if err != nil {
		return nil, err
	}
	inkPrice, err := p.InkPrice()
	if err != nil {
		return nil, err
	}

	config := &goParams{
		version:  version,
		maxDepth: maxDepth,
		inkPrice: inkPrice,
	}
	if debug {
		config.debugMode = 1
	}
	return config, nil
}

type evmData struct {
	blockBasefee    common.Hash
	chainId         uint64
	blockCoinbase   common.Address
	blockGasLimit   uint64
	blockNumber     uint64
	blockTimestamp  uint64
	contractAddress common.Address
	msgSender       common.Address
	msgValue        common.Hash
	txGasPrice      common.Hash
	txOrigin        common.Address
	reentrant       uint32
}

type userStatus uint8

const (
	userSuccess userStatus = iota
	userRevert
	userFailure
	userOutOfInk
	userOutOfStack
)

func (status userStatus) toResult(data []byte, debug bool) ([]byte, string, error) {
	details := func() string {
		if debug {
			return arbutil.ToStringOrHex(data)
		}
		return ""
	}
	switch status {
	case userSuccess:
		return data, "", nil
	case userRevert:
		return data, details(), vm.ErrExecutionReverted
	case userFailure:
		return nil, details(), vm.ErrExecutionReverted
	case userOutOfInk:
		return nil, "", vm.ErrOutOfGas
	case userOutOfStack:
		return nil, "", vm.ErrDepth
	default:
		log.Error("program errored with unknown status", "status", status, "data", common.Bytes2Hex(data))
		return nil, details(), vm.ErrExecutionReverted
	}
}

type wasmPricingInfo struct {
	footprint uint16
	size      uint32
}

// Pay for compilation. Right now this is a fixed amount of gas.
// In the future, costs will be variable and based on the wasm.
// Note: memory expansion costs are baked into compilation charging.
func payForCompilation(burner burn.Burner, _info *wasmPricingInfo) error {
	return burner.Burn(11000000)
}<|MERGE_RESOLUTION|>--- conflicted
+++ resolved
@@ -56,12 +56,8 @@
 )
 
 var ProgramNotCompiledError func() error
-<<<<<<< HEAD
-=======
 var ProgramOutOfDateError func(version uint16) error
->>>>>>> 8a79ca6c
 var ProgramUpToDateError func() error
-var ProgramOutOfDateError func(version uint32) error
 
 const MaxWasmSize = 128 * 1024
 const initialFreePages = 2
@@ -161,13 +157,8 @@
 	return p.pageLimit.Set(limit)
 }
 
-<<<<<<< HEAD
-func (p Programs) ProgramVersion(codeHash common.Hash) (uint32, error) {
-	return p.programs.GetUint32(codeHash)
-=======
 func (p Programs) CallScalar() (uint16, error) {
 	return p.callScalar.Get()
->>>>>>> 8a79ca6c
 }
 
 func (p Programs) SetCallScalar(scalar uint16) error {
@@ -316,15 +307,11 @@
 	if contract.CodeAddr != nil {
 		address = *contract.CodeAddr
 	}
-<<<<<<< HEAD
-	data, err := p.programs.Get(contract.CodeHash)
-=======
-	return p.deserializeProgram(address)
-}
-
-func (p Programs) deserializeProgram(address common.Address) (Program, error) {
-	data, err := p.programs.Get(address.Hash())
->>>>>>> 8a79ca6c
+	return p.deserializeProgram(contract.CodeHash, address)
+}
+
+func (p Programs) deserializeProgram(codeHash common.Hash, address common.Address) (Program, error) {
+	data, err := p.programs.Get(codeHash)
 	return Program{
 		wasmSize:  arbmath.BytesToUint16(data[26:28]),
 		footprint: arbmath.BytesToUint16(data[28:30]),
@@ -341,8 +328,8 @@
 	return data
 }
 
-func (p Programs) ProgramVersion(address common.Address) (uint16, error) {
-	program, err := p.deserializeProgram(address)
+func (p Programs) ProgramVersion(codeHash common.Hash) (uint16, error) {
+	program, err := p.deserializeProgram(codeHash, common.Address{})
 	return program.version, err
 }
 
