--- conflicted
+++ resolved
@@ -21,68 +21,26 @@
 	"github.com/offchainlabs/nitro/util"
 )
 
-<<<<<<< HEAD
-func prepareNodeWithHistory(t *testing.T, ctx context.Context, maxRecreateStateDepth int64, txCount uint64) (*arbnode.Node, *core.BlockChain, ethdb.Database, *ethclient.Client, info, func()) {
+func prepareNodeWithHistory(t *testing.T, ctx context.Context, nodeConfig *arbnode.Config, txCount uint64) (*arbnode.Node, *execution.ExecutionNode, *ethclient.Client, func()) {
 	t.Helper()
-	nodeConfig := arbnode.ConfigDefaultL1Test()
-	nodeConfig.RPC.MaxRecreateStateDepth = maxRecreateStateDepth
-	nodeConfig.Sequencer.MaxBlockSpeed = 0
-	nodeConfig.Sequencer.MaxTxDataSize = 150 // 1 test tx ~= 110
-	cacheConfig := &core.CacheConfig{
-		// Arbitrum Config Options
-		TriesInMemory: 128,
-		TrieRetention: 30 * time.Minute,
-
-		// disable caching of states in BlockChain.stateCache
-		TrieCleanLimit: 0,
-		TrieDirtyLimit: 0,
-
-		TrieDirtyDisabled: true,
-
-		TrieTimeLimit: 5 * time.Minute,
-		SnapshotLimit: 256,
-		SnapshotWait:  true,
-	}
-	testNode := NewNodeBuilder(ctx).SetNodeConfig(nodeConfig).SetCacheConfig(cacheConfig).SetIsSequencer(true).CreateTestNodeOnL1AndL2(t)
+	testNode := NewNodeBuilder(ctx).SetNodeConfig(nodeConfig).SetIsSequencer(true).CreateTestNodeOnL1AndL2(t)
 	cancel := func() {
 		defer requireClose(t, testNode.L1Stack)
 		defer testNode.L2Node.StopAndWait()
-=======
-func prepareNodeWithHistory(t *testing.T, ctx context.Context, nodeConfig *arbnode.Config, txCount uint64) (node *arbnode.Node, executionNode *execution.ExecutionNode, l2client *ethclient.Client, cancel func()) {
-	t.Helper()
-	l2info, node, l2client, _, _, _, l1stack := createTestNodeOnL1WithConfig(t, ctx, true, nodeConfig, nil, nil)
-	cancel = func() {
-		defer requireClose(t, l1stack)
-		defer node.StopAndWait()
->>>>>>> a70b6ad1
 	}
 	testNode.L2Info.GenerateAccount("User2")
 	var txs []*types.Transaction
 	for i := uint64(0); i < txCount; i++ {
 		tx := testNode.L2Info.PrepareTx("Owner", "User2", testNode.L2Info.TransferGas, common.Big1, nil)
 		txs = append(txs, tx)
-<<<<<<< HEAD
 		err := testNode.L2Client.SendTransaction(ctx, tx)
-		testhelpers.RequireImpl(t, err)
+		Require(t, err)
 	}
 	for _, tx := range txs {
 		_, err := EnsureTxSucceeded(ctx, testNode.L2Client, tx)
-		testhelpers.RequireImpl(t, err)
-	}
-	bc := testNode.L2Node.Execution.Backend.ArbInterface().BlockChain()
-	db := testNode.L2Node.Execution.Backend.ChainDb()
-
-	return testNode.L2Node, bc, db, testNode.L2Client, testNode.L2Info, cancel
-=======
-		err := l2client.SendTransaction(ctx, tx)
-		Require(t, err)
-	}
-	for _, tx := range txs {
-		_, err := EnsureTxSucceeded(ctx, l2client, tx)
-		Require(t, err)
-	}
-	return node, node.Execution, l2client, cancel
->>>>>>> a70b6ad1
+		Require(t, err)
+	}
+	return testNode.L2Node, testNode.L2Node.Execution, testNode.L2Client, cancel
 }
 
 func fillHeaderCache(t *testing.T, bc *core.BlockChain, from, to uint64) {
